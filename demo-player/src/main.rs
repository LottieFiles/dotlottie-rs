--- conflicted
+++ resolved
@@ -50,11 +50,8 @@
         speed: 1.0,
         use_frame_interpolation: true,
         autoplay: true,
-<<<<<<< HEAD
-        background_color: (255, 0, 0, 0),
-=======
         segments: vec![10.0, 45.0],
->>>>>>> 46bb0de4
+        background_color: String::from(""),
     });
     lottie_player.load_animation_path(path.to_str().unwrap(), WIDTH as u32, HEIGHT as u32);
 
