[package]
name = "dotlottie-ffi"
<<<<<<< HEAD
version = "0.1.31"
=======
version = "0.1.36"
>>>>>>> 3be0e16c
edition = "2021"
build = "build.rs"

[profile.release]
lto = true
opt-level = "z"
strip = true 
codegen-units = 1
<<<<<<< HEAD
panic = "abort" 
=======
>>>>>>> 3be0e16c

[lib]
crate-type = ["staticlib", "cdylib", "rlib"]
name = "dotlottie_player"

[[bin]]
name = "uniffi-bindgen"
path = "uniffi-bindgen.rs"

[features]
default = ["thorvg-v0"]
thorvg-v0 = ["dotlottie-rs/thorvg-v0"]
thorvg-v1 = ["dotlottie-rs/thorvg-v1"]

[dependencies]
uniffi = { version = "0.28", features = ["cli"] }
dotlottie-rs = { path = "../dotlottie-rs", default-features = false }
cfg-if = "1.0"
bitflags = "2.6.0"

[build-dependencies]
uniffi = { version = "0.28", features = ["build"] }
lazy_static = "1.4"
cbindgen = "0.26.0"<|MERGE_RESOLUTION|>--- conflicted
+++ resolved
@@ -1,10 +1,6 @@
 [package]
 name = "dotlottie-ffi"
-<<<<<<< HEAD
-version = "0.1.31"
-=======
 version = "0.1.36"
->>>>>>> 3be0e16c
 edition = "2021"
 build = "build.rs"
 
@@ -13,10 +9,6 @@
 opt-level = "z"
 strip = true 
 codegen-units = 1
-<<<<<<< HEAD
-panic = "abort" 
-=======
->>>>>>> 3be0e16c
 
 [lib]
 crate-type = ["staticlib", "cdylib", "rlib"]
