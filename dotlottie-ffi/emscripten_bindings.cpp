--- conflicted
+++ resolved
@@ -109,12 +109,7 @@
         .function("setFrame", &DotLottiePlayer::set_frame)
         .function("stop", &DotLottiePlayer::stop)
         .function("totalFrames", &DotLottiePlayer::total_frames)
-<<<<<<< HEAD
-        .function("isComplete", &DotLottiePlayer::is_complete)
-        .function("subscribe", &DotLottiePlayer::subscribe);
-=======
         .function("subscribe", &DotLottiePlayer::subscribe)
         .function("unsubscribe", &DotLottiePlayer::unsubscribe)
         .function("isComplete", &DotLottiePlayer::is_complete);
->>>>>>> 35837a48
 }