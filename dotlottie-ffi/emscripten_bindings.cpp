#include "dotlottie_player.hpp"
#include <emscripten/bind.h>

using namespace emscripten;
using namespace dotlottie_player;

val buffer(DotLottiePlayer &player)
{
        auto buffer_ptr = player.buffer_ptr();
        auto buffer_len = player.buffer_len();
        return val(typed_memory_view(buffer_len, reinterpret_cast<uint8_t *>(buffer_ptr)));
}

EMSCRIPTEN_BINDINGS(DotLottiePlayer)
{

        // Register std::vector<float> as VectorFloat for the Config::segments field
        register_vector<float>("VectorFloat");

        enum_<Mode>("Mode")
            .value("Forward", Mode::FORWARD)
            .value("Reverse", Mode::REVERSE)
            .value("Bounce", Mode::BOUNCE)
            .value("ReverseBounce", Mode::REVERSE_BOUNCE);

<<<<<<< HEAD
        value_object<Config>("Config")
            .field("autoplay", &Config::autoplay)
            .field("loopAnimation", &Config::loop_animation)
            .field("mode", &Config::mode)
            .field("speed", &Config::speed)
            .field("useFrameInterpolation", &Config::use_frame_interpolation)
            .field("segments", &Config::segments);

        class_<DotLottiePlayer>("DotLottiePlayer")
            .constructor(&DotLottiePlayer::init, allow_raw_pointers())
            .function("buffer", &buffer)
            .function("clear", &DotLottiePlayer::clear)
            .function("config", &DotLottiePlayer::config)
            .function("currentFrame", &DotLottiePlayer::current_frame)
            .function("duration", &DotLottiePlayer::duration)
            .function("isLoaded", &DotLottiePlayer::is_loaded)
            .function("isPaused", &DotLottiePlayer::is_paused)
            .function("isPlaying", &DotLottiePlayer::is_playing)
            .function("isStopped", &DotLottiePlayer::is_stopped)
            .function("loadAnimationData", &DotLottiePlayer::load_animation_data, allow_raw_pointers())
            .function("loadAnimationPath", &DotLottiePlayer::load_animation_path, allow_raw_pointers())
            .function("loopCount", &DotLottiePlayer::loop_count)
            .function("pause", &DotLottiePlayer::pause)
            .function("play", &DotLottiePlayer::play)
            .function("render", &DotLottiePlayer::render)
            .function("requestFrame", &DotLottiePlayer::request_frame)
            .function("resize", &DotLottiePlayer::resize)
            .function("setConfig", &DotLottiePlayer::set_config)
            .function("setFrame", &DotLottiePlayer::set_frame)
            .function("stop", &DotLottiePlayer::stop)
            .function("totalFrames", &DotLottiePlayer::total_frames);
=======
    value_object<Config>("Config")
        .field("autoplay", &Config::autoplay)
        .field("loop_animation", &Config::loop_animation)
        .field("mode", &Config::mode)
        .field("speed", &Config::speed)
        .field("use_frame_interpolation", &Config::use_frame_interpolation)
        .field("segments", &Config::segments)
        .field("background_color", &Config::background_color);

    class_<DotLottiePlayer>("DotLottiePlayer")
        .constructor(&DotLottiePlayer::init, allow_raw_pointers())
        .function("buffer_len", &DotLottiePlayer::buffer_len)
        .function("buffer_ptr", &DotLottiePlayer::buffer_ptr)
        .function("buffer", &buffer)
        .function("clear", &DotLottiePlayer::clear)
        .function("config", &DotLottiePlayer::config)
        .function("current_frame", &DotLottiePlayer::current_frame)
        .function("duration", &DotLottiePlayer::duration)
        .function("is_loaded", &DotLottiePlayer::is_loaded)
        .function("is_paused", &DotLottiePlayer::is_paused)
        .function("is_playing", &DotLottiePlayer::is_playing)
        .function("is_stopped", &DotLottiePlayer::is_stopped)
        .function("load_animation_data", &DotLottiePlayer::load_animation_data, allow_raw_pointers())
        .function("load_animation_path", &DotLottiePlayer::load_animation_path, allow_raw_pointers())
        .function("loop_count", &DotLottiePlayer::loop_count)
        .function("pause", &DotLottiePlayer::pause)
        .function("play", &DotLottiePlayer::play)
        .function("render", &DotLottiePlayer::render)
        .function("request_frame", &DotLottiePlayer::request_frame)
        .function("resize", &DotLottiePlayer::resize)
        .function("set_config", &DotLottiePlayer::set_config)
        .function("set_frame", &DotLottiePlayer::set_frame)
        .function("stop", &DotLottiePlayer::stop)
        .function("total_frames", &DotLottiePlayer::total_frames)
        .function("set_background_color", &DotLottiePlayer::set_background_color);
>>>>>>> f5ee1874
}<|MERGE_RESOLUTION|>--- conflicted
+++ resolved
@@ -6,90 +6,54 @@
 
 val buffer(DotLottiePlayer &player)
 {
-        auto buffer_ptr = player.buffer_ptr();
-        auto buffer_len = player.buffer_len();
-        return val(typed_memory_view(buffer_len, reinterpret_cast<uint8_t *>(buffer_ptr)));
+    auto buffer_ptr = player.buffer_ptr();
+    auto buffer_len = player.buffer_len();
+    return val(typed_memory_view(buffer_len, reinterpret_cast<uint8_t *>(buffer_ptr)));
 }
 
 EMSCRIPTEN_BINDINGS(DotLottiePlayer)
 {
 
-        // Register std::vector<float> as VectorFloat for the Config::segments field
-        register_vector<float>("VectorFloat");
+    // Register std::vector<float> as VectorFloat for the Config::segments field
+    register_vector<float>("VectorFloat");
 
-        enum_<Mode>("Mode")
-            .value("Forward", Mode::FORWARD)
-            .value("Reverse", Mode::REVERSE)
-            .value("Bounce", Mode::BOUNCE)
-            .value("ReverseBounce", Mode::REVERSE_BOUNCE);
+    enum_<Mode>("Mode")
+        .value("Forward", Mode::FORWARD)
+        .value("Reverse", Mode::REVERSE)
+        .value("Bounce", Mode::BOUNCE)
+        .value("ReverseBounce", Mode::REVERSE_BOUNCE);
 
-<<<<<<< HEAD
-        value_object<Config>("Config")
-            .field("autoplay", &Config::autoplay)
-            .field("loopAnimation", &Config::loop_animation)
-            .field("mode", &Config::mode)
-            .field("speed", &Config::speed)
-            .field("useFrameInterpolation", &Config::use_frame_interpolation)
-            .field("segments", &Config::segments);
-
-        class_<DotLottiePlayer>("DotLottiePlayer")
-            .constructor(&DotLottiePlayer::init, allow_raw_pointers())
-            .function("buffer", &buffer)
-            .function("clear", &DotLottiePlayer::clear)
-            .function("config", &DotLottiePlayer::config)
-            .function("currentFrame", &DotLottiePlayer::current_frame)
-            .function("duration", &DotLottiePlayer::duration)
-            .function("isLoaded", &DotLottiePlayer::is_loaded)
-            .function("isPaused", &DotLottiePlayer::is_paused)
-            .function("isPlaying", &DotLottiePlayer::is_playing)
-            .function("isStopped", &DotLottiePlayer::is_stopped)
-            .function("loadAnimationData", &DotLottiePlayer::load_animation_data, allow_raw_pointers())
-            .function("loadAnimationPath", &DotLottiePlayer::load_animation_path, allow_raw_pointers())
-            .function("loopCount", &DotLottiePlayer::loop_count)
-            .function("pause", &DotLottiePlayer::pause)
-            .function("play", &DotLottiePlayer::play)
-            .function("render", &DotLottiePlayer::render)
-            .function("requestFrame", &DotLottiePlayer::request_frame)
-            .function("resize", &DotLottiePlayer::resize)
-            .function("setConfig", &DotLottiePlayer::set_config)
-            .function("setFrame", &DotLottiePlayer::set_frame)
-            .function("stop", &DotLottiePlayer::stop)
-            .function("totalFrames", &DotLottiePlayer::total_frames);
-=======
     value_object<Config>("Config")
         .field("autoplay", &Config::autoplay)
-        .field("loop_animation", &Config::loop_animation)
+        .field("loopAnimation", &Config::loop_animation)
         .field("mode", &Config::mode)
         .field("speed", &Config::speed)
-        .field("use_frame_interpolation", &Config::use_frame_interpolation)
+        .field("useFrameInterpolation", &Config::use_frame_interpolation)
         .field("segments", &Config::segments)
-        .field("background_color", &Config::background_color);
+        .field("backgroundColor", &Config::background_color);
 
     class_<DotLottiePlayer>("DotLottiePlayer")
         .constructor(&DotLottiePlayer::init, allow_raw_pointers())
-        .function("buffer_len", &DotLottiePlayer::buffer_len)
-        .function("buffer_ptr", &DotLottiePlayer::buffer_ptr)
         .function("buffer", &buffer)
         .function("clear", &DotLottiePlayer::clear)
         .function("config", &DotLottiePlayer::config)
-        .function("current_frame", &DotLottiePlayer::current_frame)
+        .function("currentFrame", &DotLottiePlayer::current_frame)
         .function("duration", &DotLottiePlayer::duration)
-        .function("is_loaded", &DotLottiePlayer::is_loaded)
-        .function("is_paused", &DotLottiePlayer::is_paused)
-        .function("is_playing", &DotLottiePlayer::is_playing)
-        .function("is_stopped", &DotLottiePlayer::is_stopped)
-        .function("load_animation_data", &DotLottiePlayer::load_animation_data, allow_raw_pointers())
-        .function("load_animation_path", &DotLottiePlayer::load_animation_path, allow_raw_pointers())
-        .function("loop_count", &DotLottiePlayer::loop_count)
+        .function("isLoaded", &DotLottiePlayer::is_loaded)
+        .function("isPaused", &DotLottiePlayer::is_paused)
+        .function("isPlaying", &DotLottiePlayer::is_playing)
+        .function("isStopped", &DotLottiePlayer::is_stopped)
+        .function("loadAnimationData", &DotLottiePlayer::load_animation_data, allow_raw_pointers())
+        .function("loadAnimationPath", &DotLottiePlayer::load_animation_path, allow_raw_pointers())
+        .function("loopCount", &DotLottiePlayer::loop_count)
         .function("pause", &DotLottiePlayer::pause)
         .function("play", &DotLottiePlayer::play)
         .function("render", &DotLottiePlayer::render)
-        .function("request_frame", &DotLottiePlayer::request_frame)
+        .function("requestFrame", &DotLottiePlayer::request_frame)
         .function("resize", &DotLottiePlayer::resize)
-        .function("set_config", &DotLottiePlayer::set_config)
-        .function("set_frame", &DotLottiePlayer::set_frame)
+        .function("setConfig", &DotLottiePlayer::set_config)
+        .function("setFrame", &DotLottiePlayer::set_frame)
         .function("stop", &DotLottiePlayer::stop)
-        .function("total_frames", &DotLottiePlayer::total_frames)
-        .function("set_background_color", &DotLottiePlayer::set_background_color);
->>>>>>> f5ee1874
+        .function("totalFrames", &DotLottiePlayer::total_frames)
+        .function("setBackgroundColor", &DotLottiePlayer::set_background_color);
 }