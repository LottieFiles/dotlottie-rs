--- conflicted
+++ resolved
@@ -133,10 +133,7 @@
         // .function("subscribe", &DotLottiePlayer::subscribe)
         // .function("unsubscribe", &DotLottiePlayer::unsubscribe)
         .function("isComplete", &DotLottiePlayer::is_complete)
-<<<<<<< HEAD
         .function("loadTheme", &DotLottiePlayer::load_theme)
         .function("loadThemeData", &DotLottiePlayer::load_theme_data);
-=======
-        .function("markers", &markers);
->>>>>>> 0214ab1e
+    .function("markers", &markers);
 }