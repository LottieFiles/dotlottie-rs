#include "dotlottie_player.hpp"
#include <emscripten/bind.h>
#include <emscripten/emscripten.h>

using namespace emscripten;
using namespace dotlottie_player;

val buffer(DotLottiePlayer &player)
{
    auto buffer_ptr = player.buffer_ptr();
    auto buffer_len = player.buffer_len();
    return val(typed_memory_view(buffer_len, reinterpret_cast<uint8_t *>(buffer_ptr)));
}

bool load_dotlottie_data(DotLottiePlayer &player, std::string data, uint32_t width, uint32_t height)
{
    std::vector<char> data_vector(data.begin(), data.end());

    return player.load_dotlottie_data(data_vector, width, height);
}

EMSCRIPTEN_BINDINGS(DotLottiePlayer)
{

    // Register std::vector<float> as VectorFloat for the Config::segment field
    register_vector<float>("VectorFloat");
    register_vector<Marker>("VectorMarker");
    register_vector<std::string>("VectorString");

    enum_<Mode>("Mode")
        .value("Forward", Mode::kForward)
        .value("Reverse", Mode::kReverse)
        .value("Bounce", Mode::kBounce)
        .value("ReverseBounce", Mode::kReverseBounce);

    enum_<Fit>("Fit")
        .value("Contain", Fit::kContain)
        .value("Cover", Fit::kCover)
        .value("Fill", Fit::kFill)
        .value("FitWidth", Fit::kFitWidth)
        .value("FitHeight", Fit::kFitHeight)
        .value("None", Fit::kNone);

    value_object<Layout>("Layout")
        .field("fit", &Layout::fit)
        .field("align", &Layout::align);

    function("createDefaultLayout", &create_default_layout);

    value_object<Marker>("Marker")
        .field("name", &Marker::name)
        .field("time", &Marker::time)
        .field("duration", &Marker::duration);

    value_object<Config>("Config")
        .field("autoplay", &Config::autoplay)
        .field("loopAnimation", &Config::loop_animation)
        .field("mode", &Config::mode)
        .field("speed", &Config::speed)
        .field("useFrameInterpolation", &Config::use_frame_interpolation)
        .field("segment", &Config::segment)
        .field("backgroundColor", &Config::background_color)
        .field("layout", &Config::layout)
        .field("marker", &Config::marker)
        .field("themeId", &Config::theme_id)
        .field("stateMachineId", &Config::state_machine_id);

    function("createDefaultConfig", &create_default_config);
    function("transformThemeToLottieSlots", &transform_theme_to_lottie_slots);

    class_<DotLottiePlayer>("DotLottiePlayer")
        .smart_ptr<std::shared_ptr<DotLottiePlayer>>("DotLottiePlayer")
        .constructor(&DotLottiePlayer::init, allow_raw_pointers())
        .function("buffer", &buffer)
        .function("clear", &DotLottiePlayer::clear)
        .function("config", &DotLottiePlayer::config)
        .function("currentFrame", &DotLottiePlayer::current_frame)
        .function("duration", &DotLottiePlayer::duration)
        .function("isLoaded", &DotLottiePlayer::is_loaded)
        .function("isPaused", &DotLottiePlayer::is_paused)
        .function("isPlaying", &DotLottiePlayer::is_playing)
        .function("isStopped", &DotLottiePlayer::is_stopped)
        .function("loadAnimationData", &DotLottiePlayer::load_animation_data, allow_raw_pointers())
        .function("loadAnimationPath", &DotLottiePlayer::load_animation_path, allow_raw_pointers())
        .function("loadDotLottieData", &load_dotlottie_data, allow_raw_pointers())
        .function("loadAnimation", &DotLottiePlayer::load_animation, allow_raw_pointers())
        // .function("manifest", &DotLottiePlayer::manifest)
        .function("manifestString", &DotLottiePlayer::manifest_string)
        .function("loopCount", &DotLottiePlayer::loop_count)
        .function("pause", &DotLottiePlayer::pause)
        .function("play", &DotLottiePlayer::play)
        .function("render", &DotLottiePlayer::render)
        .function("requestFrame", &DotLottiePlayer::request_frame)
        .function("resize", &DotLottiePlayer::resize)
        .function("setConfig", &DotLottiePlayer::set_config)
        .function("setFrame", &DotLottiePlayer::set_frame)
        .function("seek", &DotLottiePlayer::seek)
        .function("stop", &DotLottiePlayer::stop)
        .function("totalFrames", &DotLottiePlayer::total_frames)
        .function("isComplete", &DotLottiePlayer::is_complete)
        .function("setTheme", &DotLottiePlayer::set_theme)
        .function("setThemeData", &DotLottiePlayer::set_theme_data)
        .function("resetTheme", &DotLottiePlayer::reset_theme)
        .function("setSlots", &DotLottiePlayer::set_slots)
        .function("markers", &DotLottiePlayer::markers)
        .function("activeAnimationId", &DotLottiePlayer::active_animation_id)
        .function("activeThemeId", &DotLottiePlayer::active_theme_id)
        .function("setViewport", &DotLottiePlayer::set_viewport)
        .function("segmentDuration", &DotLottiePlayer::segment_duration)
        .function("animationSize", &DotLottiePlayer::animation_size)

        .function("stateMachineLoad", &DotLottiePlayer::state_machine_load)
        .function("stateMachineStart", &DotLottiePlayer::state_machine_start)
        .function("stateMachineStop", &DotLottiePlayer::state_machine_stop)
        .function("stateMachineFrameworkSetup", &DotLottiePlayer::state_machine_framework_setup)
        .function("stateMachineLoadData", &DotLottiePlayer::state_machine_load_data)
        .function("stateMachineFireEvent", &DotLottiePlayer::state_machine_fire_event)
        .function("stateMachineSetNumericTrigger", &DotLottiePlayer::state_machine_set_numeric_trigger)
        .function("stateMachineSetStringTrigger", &DotLottiePlayer::state_machine_set_string_trigger)
        .function("stateMachineSetBooleanTrigger", &DotLottiePlayer::state_machine_set_boolean_trigger)
        .function("stateMachineGetNumericTrigger", &DotLottiePlayer::state_machine_get_numeric_trigger)
        .function("stateMachineGetStringTrigger", &DotLottiePlayer::state_machine_get_string_trigger)
        .function("stateMachineGetBooleanTrigger", &DotLottiePlayer::state_machine_get_boolean_trigger)
        .function("getLayerBounds", &DotLottiePlayer::get_layer_bounds)
<<<<<<< HEAD
        .function("getStateMachine", &DotLottiePlayer::get_state_machine)
        .function("activeStateMachineId", &DotLottiePlayer::active_state_machine_id)
        .function("stateMachineCurrentState", &DotLottiePlayer::state_machine_current_state)
        .function("stateMachinePostPointerDownEvent", &DotLottiePlayer::state_machine_post_pointer_down_event)
        .function("stateMachinePostPointerUpEvent", &DotLottiePlayer::state_machine_post_pointer_up_event)
        .function("stateMachinePostPointerMoveEvent", &DotLottiePlayer::state_machine_post_pointer_move_event)
        .function("stateMachinePostPointerEnterEvent", &DotLottiePlayer::state_machine_post_pointer_enter_event)
        .function("stateMachinePostPointerExitEvent", &DotLottiePlayer::state_machine_post_pointer_exit_event);
    // .function("state_machine_subscribe", &DotLottiePlayer::state_machine_subscribe)
    // .function("state_machine_unsubscribe", &DotLottiePlayer::state_machine_unsubscribe)
=======
        .function("postBoolEvent", &DotLottiePlayer::post_bool_event)
        .function("postStringEvent", &DotLottiePlayer::post_string_event)
        .function("postNumericEvent", &DotLottiePlayer::post_numeric_event)
        .function("postPointerDownEvent", &DotLottiePlayer::post_pointer_down_event)
        .function("postPointerUpEvent", &DotLottiePlayer::post_pointer_up_event)
        .function("postPointerMoveEvent", &DotLottiePlayer::post_pointer_move_event)
        .function("postPointerEnterEvent", &DotLottiePlayer::post_pointer_enter_event)
        .function("postPointerExitEvent", &DotLottiePlayer::post_pointer_exit_event)
        .function("postSetNumericContext", &DotLottiePlayer::post_set_numeric_context)
        .function("instanceId", &DotLottiePlayer::instance_id);
>>>>>>> 64a01608
}<|MERGE_RESOLUTION|>--- conflicted
+++ resolved
@@ -122,7 +122,6 @@
         .function("stateMachineGetStringTrigger", &DotLottiePlayer::state_machine_get_string_trigger)
         .function("stateMachineGetBooleanTrigger", &DotLottiePlayer::state_machine_get_boolean_trigger)
         .function("getLayerBounds", &DotLottiePlayer::get_layer_bounds)
-<<<<<<< HEAD
         .function("getStateMachine", &DotLottiePlayer::get_state_machine)
         .function("activeStateMachineId", &DotLottiePlayer::active_state_machine_id)
         .function("stateMachineCurrentState", &DotLottiePlayer::state_machine_current_state)
@@ -130,19 +129,6 @@
         .function("stateMachinePostPointerUpEvent", &DotLottiePlayer::state_machine_post_pointer_up_event)
         .function("stateMachinePostPointerMoveEvent", &DotLottiePlayer::state_machine_post_pointer_move_event)
         .function("stateMachinePostPointerEnterEvent", &DotLottiePlayer::state_machine_post_pointer_enter_event)
-        .function("stateMachinePostPointerExitEvent", &DotLottiePlayer::state_machine_post_pointer_exit_event);
-    // .function("state_machine_subscribe", &DotLottiePlayer::state_machine_subscribe)
-    // .function("state_machine_unsubscribe", &DotLottiePlayer::state_machine_unsubscribe)
-=======
-        .function("postBoolEvent", &DotLottiePlayer::post_bool_event)
-        .function("postStringEvent", &DotLottiePlayer::post_string_event)
-        .function("postNumericEvent", &DotLottiePlayer::post_numeric_event)
-        .function("postPointerDownEvent", &DotLottiePlayer::post_pointer_down_event)
-        .function("postPointerUpEvent", &DotLottiePlayer::post_pointer_up_event)
-        .function("postPointerMoveEvent", &DotLottiePlayer::post_pointer_move_event)
-        .function("postPointerEnterEvent", &DotLottiePlayer::post_pointer_enter_event)
-        .function("postPointerExitEvent", &DotLottiePlayer::post_pointer_exit_event)
-        .function("postSetNumericContext", &DotLottiePlayer::post_set_numeric_context)
+        .function("stateMachinePostPointerExitEvent", &DotLottiePlayer::state_machine_post_pointer_exit_event)
         .function("instanceId", &DotLottiePlayer::instance_id);
->>>>>>> 64a01608
-}+    }