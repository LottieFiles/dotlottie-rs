#include "dotlottie_player.hpp"
#include <emscripten/bind.h>

using namespace emscripten;
using namespace dotlottie_player;

val buffer(DotLottiePlayer &player)
{
    auto buffer_ptr = player.buffer_ptr();
    auto buffer_len = player.buffer_len();
    return val(typed_memory_view(buffer_len, reinterpret_cast<uint8_t *>(buffer_ptr)));
}

bool load_dotlottie_data(DotLottiePlayer &player, std::string data, uint32_t width, uint32_t height)
{
    std::vector<char> data_vector(data.begin(), data.end());

    return player.load_dotlottie_data(data_vector, width, height);
}

EMSCRIPTEN_BINDINGS(DotLottiePlayer)
{

    // Register std::vector<float> as VectorFloat for the Config::segments field
    register_vector<float>("VectorFloat");
    register_vector<Marker>("VectorMarker");
    // register_vector<std::string>("VectorString");
    // register_vector<ManifestTheme>("VectorManifestTheme");
    // register_vector<ManifestAnimation>("VectorManifestAnimation");

    enum_<Mode>("Mode")
        .value("Forward", Mode::FORWARD)
        .value("Reverse", Mode::REVERSE)
        .value("Bounce", Mode::BOUNCE)
        .value("ReverseBounce", Mode::REVERSE_BOUNCE);

    value_object<Marker>("Marker")
        .field("name", &Marker::name)
        .field("time", &Marker::time)
        .field("duration", &Marker::duration);

    value_object<Config>("Config")
        .field("autoplay", &Config::autoplay)
        .field("loopAnimation", &Config::loop_animation)
        .field("mode", &Config::mode)
        .field("speed", &Config::speed)
        .field("useFrameInterpolation", &Config::use_frame_interpolation)
        .field("segments", &Config::segments)
        .field("backgroundColor", &Config::background_color)
        .field("marker", &Config::marker);

    // value_object<ManifestTheme>("ManifestTheme")
    //     .field("id", &ManifestTheme::id)
    //     .field("animations", &ManifestTheme::animations);

    // value_object<ManifestAnimation>("ManifestAnimation")
    //     .field("autoplay", &ManifestAnimation::autoplay)
    //     .field("defaultTheme", &ManifestAnimation::default_theme)
    //     .field("direction", &ManifestAnimation::direction)
    //     .field("hover", &ManifestAnimation::hover)
    //     .field("id", &ManifestAnimation::id)
    //     .field("intermission", &ManifestAnimation::intermission)
    //     .field("loop", &ManifestAnimation::loop)
    //     .field("loop_count", &ManifestAnimation::loop_count)
    //     .field("playMode", &ManifestAnimation::play_mode)
    //     .field("speed", &ManifestAnimation::speed)
    //     .field("themeColor", &ManifestAnimation::theme_color);

    // value_object<Manifest>("Manifest")
    //     .field("active_animation_id", &Manifest::active_animation_id)
    //     .field("animations", &Manifest::animations)
    //     .field("author", &Manifest::author)
    //     .field("description", &Manifest::description)
    //     .field("generator", &Manifest::generator)
    //     .field("keywords", &Manifest::keywords)
    //     .field("revision", &Manifest::revision)
    //     .field("themes", &Manifest::themes)
    //     .field("states", &Manifest::states)
    //     .field("version", &Manifest::version);

    // class_<Observer>("Observer")
    //     .smart_ptr<std::shared_ptr<Observer>>("Observer")
    //     .function("onFrame", &Observer::on_frame)
    //     .function("onLoad", &Observer::on_load)
    //     .function("onLoop", &Observer::on_loop)
    //     .function("onPause", &Observer::on_pause)
    //     .function("onPlay", &Observer::on_play)
    //     .function("onRender", &Observer::on_render)
    //     .function("onComplete", &Observer::on_complete)
    //     .function("onStop", &Observer::on_stop);

    class_<DotLottiePlayer>("DotLottiePlayer")
        .smart_ptr<std::shared_ptr<DotLottiePlayer>>("DotLottiePlayer")
        .constructor(&DotLottiePlayer::init, allow_raw_pointers())
        .function("buffer", &buffer)
        .function("clear", &DotLottiePlayer::clear)
        .function("config", &DotLottiePlayer::config)
        .function("currentFrame", &DotLottiePlayer::current_frame)
        .function("duration", &DotLottiePlayer::duration)
        .function("isLoaded", &DotLottiePlayer::is_loaded)
        .function("isPaused", &DotLottiePlayer::is_paused)
        .function("isPlaying", &DotLottiePlayer::is_playing)
        .function("isStopped", &DotLottiePlayer::is_stopped)
        .function("loadAnimationData", &DotLottiePlayer::load_animation_data, allow_raw_pointers())
        .function("loadAnimationPath", &DotLottiePlayer::load_animation_path, allow_raw_pointers())
        .function("loadDotLottieData", &load_dotlottie_data, allow_raw_pointers())
        .function("loadAnimation", &DotLottiePlayer::load_animation, allow_raw_pointers())
        // .function("manifest", &DotLottiePlayer::manifest)
        .function("manifestString", &DotLottiePlayer::manifest_string)
        .function("loopCount", &DotLottiePlayer::loop_count)
        .function("pause", &DotLottiePlayer::pause)
        .function("play", &DotLottiePlayer::play)
        .function("render", &DotLottiePlayer::render)
        .function("requestFrame", &DotLottiePlayer::request_frame)
        .function("resize", &DotLottiePlayer::resize)
        .function("setConfig", &DotLottiePlayer::set_config)
        .function("setFrame", &DotLottiePlayer::set_frame)
        .function("seek", &DotLottiePlayer::seek)
        .function("stop", &DotLottiePlayer::stop)
        .function("totalFrames", &DotLottiePlayer::total_frames)
        // .function("subscribe", &DotLottiePlayer::subscribe)
        // .function("unsubscribe", &DotLottiePlayer::unsubscribe)
        .function("isComplete", &DotLottiePlayer::is_complete)
<<<<<<< HEAD
        .function("loadTheme", &DotLottiePlayer::load_theme)
        .function("loadThemeData", &DotLottiePlayer::load_theme_data)
        .function("markers", &markers);
=======
        .function("markers", &DotLottiePlayer::markers);
>>>>>>> a58d97d3
}<|MERGE_RESOLUTION|>--- conflicted
+++ resolved
@@ -121,11 +121,7 @@
         // .function("subscribe", &DotLottiePlayer::subscribe)
         // .function("unsubscribe", &DotLottiePlayer::unsubscribe)
         .function("isComplete", &DotLottiePlayer::is_complete)
-<<<<<<< HEAD
         .function("loadTheme", &DotLottiePlayer::load_theme)
         .function("loadThemeData", &DotLottiePlayer::load_theme_data)
         .function("markers", &markers);
-=======
-        .function("markers", &DotLottiePlayer::markers);
->>>>>>> a58d97d3
 }