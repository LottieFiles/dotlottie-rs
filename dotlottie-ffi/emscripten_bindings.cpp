#include "dotlottie_player.hpp"
#include <emscripten/bind.h>

using namespace emscripten;
using namespace dotlottie_player;

val buffer(DotLottiePlayer &player)
{
    auto buffer_ptr = player.buffer_ptr();
    auto buffer_len = player.buffer_len();
    return val(typed_memory_view(buffer_len, reinterpret_cast<uint8_t *>(buffer_ptr)));
}

bool load_dotlottie_data(DotLottiePlayer &player, std::string data, uint32_t width, uint32_t height)
{
    std::vector<char> data_vector(data.begin(), data.end());

    return player.load_dotlottie_data(data_vector, width, height);
}

val markers(DotLottiePlayer &player)
{
    auto markers = player.markers();

    val result = val::array();

    for (auto &marker : markers)
    {
        val marker_obj = val::object();
        marker_obj.set("name", marker.name);
        marker_obj.set("time", marker.time);
        marker_obj.set("duration", marker.duration);
        result.call<void>("push", marker_obj);
    }

    return result;
}

EMSCRIPTEN_BINDINGS(DotLottiePlayer)
{

    // Register std::vector<float> as VectorFloat for the Config::segments field
    register_vector<float>("VectorFloat");
    // register_vector<std::string>("VectorString");
    // register_vector<ManifestTheme>("VectorManifestTheme");
    // register_vector<ManifestAnimation>("VectorManifestAnimation");

    enum_<Mode>("Mode")
        .value("Forward", Mode::FORWARD)
        .value("Reverse", Mode::REVERSE)
        .value("Bounce", Mode::BOUNCE)
        .value("ReverseBounce", Mode::REVERSE_BOUNCE);

    enum_<Fit>("Fit")
        .value("Contain", Fit::CONTAIN)
        .value("Cover", Fit::COVER)
        .value("Fill", Fit::FILL)
        .value("FitWidth", Fit::FIT_WIDTH)
        .value("FitHeight", Fit::FIT_HEIGHT)
        .value("None", Fit::NONE);

    value_object<Layout>("Layout")
        .field("fit", &Layout::fit)
        .field("align", &Layout::align);

    function("create_default_layout", &create_default_layout);

    value_object<Config>("Config")
        .field("autoplay", &Config::autoplay)
        .field("loopAnimation", &Config::loop_animation)
        .field("mode", &Config::mode)
        .field("speed", &Config::speed)
        .field("useFrameInterpolation", &Config::use_frame_interpolation)
        .field("segments", &Config::segments)
        .field("backgroundColor", &Config::background_color)
<<<<<<< HEAD
        .field("layout", &Config::layout);
=======
        .field("marker", &Config::marker);
>>>>>>> 383a2519

    // value_object<ManifestTheme>("ManifestTheme")
    //     .field("id", &ManifestTheme::id)
    //     .field("animations", &ManifestTheme::animations);

    // value_object<ManifestAnimation>("ManifestAnimation")
    //     .field("autoplay", &ManifestAnimation::autoplay)
    //     .field("defaultTheme", &ManifestAnimation::default_theme)
    //     .field("direction", &ManifestAnimation::direction)
    //     .field("hover", &ManifestAnimation::hover)
    //     .field("id", &ManifestAnimation::id)
    //     .field("intermission", &ManifestAnimation::intermission)
    //     .field("loop", &ManifestAnimation::loop)
    //     .field("loop_count", &ManifestAnimation::loop_count)
    //     .field("playMode", &ManifestAnimation::play_mode)
    //     .field("speed", &ManifestAnimation::speed)
    //     .field("themeColor", &ManifestAnimation::theme_color);

    // value_object<Manifest>("Manifest")
    //     .field("active_animation_id", &Manifest::active_animation_id)
    //     .field("animations", &Manifest::animations)
    //     .field("author", &Manifest::author)
    //     .field("description", &Manifest::description)
    //     .field("generator", &Manifest::generator)
    //     .field("keywords", &Manifest::keywords)
    //     .field("revision", &Manifest::revision)
    //     .field("themes", &Manifest::themes)
    //     .field("states", &Manifest::states)
    //     .field("version", &Manifest::version);

    // class_<Observer>("Observer")
    //     .smart_ptr<std::shared_ptr<Observer>>("Observer")
    //     .function("onFrame", &Observer::on_frame)
    //     .function("onLoad", &Observer::on_load)
    //     .function("onLoop", &Observer::on_loop)
    //     .function("onPause", &Observer::on_pause)
    //     .function("onPlay", &Observer::on_play)
    //     .function("onRender", &Observer::on_render)
    //     .function("onComplete", &Observer::on_complete)
    //     .function("onStop", &Observer::on_stop);

    class_<DotLottiePlayer>("DotLottiePlayer")
        .smart_ptr<std::shared_ptr<DotLottiePlayer>>("DotLottiePlayer")
        .constructor(&DotLottiePlayer::init, allow_raw_pointers())
        .function("buffer", &buffer)
        .function("clear", &DotLottiePlayer::clear)
        .function("config", &DotLottiePlayer::config)
        .function("currentFrame", &DotLottiePlayer::current_frame)
        .function("duration", &DotLottiePlayer::duration)
        .function("isLoaded", &DotLottiePlayer::is_loaded)
        .function("isPaused", &DotLottiePlayer::is_paused)
        .function("isPlaying", &DotLottiePlayer::is_playing)
        .function("isStopped", &DotLottiePlayer::is_stopped)
        .function("loadAnimationData", &DotLottiePlayer::load_animation_data, allow_raw_pointers())
        .function("loadAnimationPath", &DotLottiePlayer::load_animation_path, allow_raw_pointers())
        .function("loadDotLottieData", &load_dotlottie_data, allow_raw_pointers())
        .function("loadAnimation", &DotLottiePlayer::load_animation, allow_raw_pointers())
        // .function("manifest", &DotLottiePlayer::manifest)
        .function("manifestString", &DotLottiePlayer::manifest_string)
        .function("loopCount", &DotLottiePlayer::loop_count)
        .function("pause", &DotLottiePlayer::pause)
        .function("play", &DotLottiePlayer::play)
        .function("render", &DotLottiePlayer::render)
        .function("requestFrame", &DotLottiePlayer::request_frame)
        .function("resize", &DotLottiePlayer::resize)
        .function("setConfig", &DotLottiePlayer::set_config)
        .function("setFrame", &DotLottiePlayer::set_frame)
        .function("seek", &DotLottiePlayer::seek)
        .function("stop", &DotLottiePlayer::stop)
        .function("totalFrames", &DotLottiePlayer::total_frames)
        // .function("subscribe", &DotLottiePlayer::subscribe)
        // .function("unsubscribe", &DotLottiePlayer::unsubscribe)
        .function("isComplete", &DotLottiePlayer::is_complete)
        .function("markers", &markers);
}<|MERGE_RESOLUTION|>--- conflicted
+++ resolved
@@ -73,11 +73,8 @@
         .field("useFrameInterpolation", &Config::use_frame_interpolation)
         .field("segments", &Config::segments)
         .field("backgroundColor", &Config::background_color)
-<<<<<<< HEAD
-        .field("layout", &Config::layout);
-=======
+        .field("layout", &Config::layout)
         .field("marker", &Config::marker);
->>>>>>> 383a2519
 
     // value_object<ManifestTheme>("ManifestTheme")
     //     .field("id", &ManifestTheme::id)
