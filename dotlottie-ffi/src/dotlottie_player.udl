--- conflicted
+++ resolved
@@ -94,8 +94,6 @@
     f32 duration;
 };
 
-<<<<<<< HEAD
-=======
 [Enum]
 interface Event {
     PointerDown(f32 x, f32 y);
@@ -106,7 +104,6 @@
     OnComplete();
 };
 
->>>>>>> a8a76f3c
 interface DotLottiePlayer {
     constructor(Config config);
     boolean load_animation_data([ByRef] string animation_data, u32 width, u32 height);
@@ -149,7 +146,6 @@
     sequence<f32> animation_size();
     sequence<f32> get_layer_bounds([ByRef] string layer_name);
 
-<<<<<<< HEAD
     boolean state_machine_load([ByRef] string state_machine_id);
     boolean state_machine_load_data([ByRef] string state_machine);
     boolean state_machine_start();
@@ -166,22 +162,4 @@
     boolean state_machine_set_numeric_trigger([ByRef] string key, f32 value);
     boolean state_machine_subscribe(StateMachineObserver observer);
     boolean state_machine_unsubscribe([ByRef] StateMachineObserver observer);
-=======
-    boolean load_state_machine([ByRef] string str);
-    boolean start_state_machine();
-    boolean stop_state_machine();
-    i32 post_event([ByRef] Event event);
-    sequence<string> state_machine_framework_setup();
-    boolean load_state_machine_data([ByRef] string state_machine);
-
-    i32 post_pointer_down_event(f32 x, f32 y);
-    i32 post_pointer_up_event(f32 x, f32 y);
-    i32 post_pointer_move_event(f32 x, f32 y);
-    i32 post_pointer_enter_event(f32 x, f32 y);
-    i32 post_pointer_exit_event(f32 x, f32 y);
-    void state_machine_fire_event([ByRef] string event);
-    i32 state_machine_set_boolean_trigger([ByRef] string key, boolean value);
-    i32 state_machine_set_string_trigger([ByRef] string key, [ByRef] string value);
-    i32 state_machine_set_numeric_trigger([ByRef] string key, f32 value);
->>>>>>> a8a76f3c
 };