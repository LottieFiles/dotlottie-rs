--- conflicted
+++ resolved
@@ -14,11 +14,7 @@
     Mode mode;
     f32 speed;
     boolean use_frame_interpolation;
-<<<<<<< HEAD
-    
-=======
     sequence<f32> segments;
->>>>>>> 46bb0de4
 };
 
 interface DotLottiePlayer {
