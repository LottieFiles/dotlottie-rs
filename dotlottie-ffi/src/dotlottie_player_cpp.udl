--- conflicted
+++ resolved
@@ -105,10 +105,7 @@
 /// void subscribe(Observer observer);
 /// void unsubscribe([ByRef] Observer observer);
     boolean is_complete();
-<<<<<<< HEAD
     boolean load_theme([ByRef] string theme_id);
     boolean load_theme_data([ByRef] string theme_data);
-=======
     sequence<Marker> markers();
->>>>>>> 0214ab1e
 };