namespace dotlottie_player {
    Layout create_default_layout();
    Config create_default_config();
    string transform_theme_to_lottie_slots([ByRef] string theme_data, [ByRef] string animation_id);
};

enum Mode {
    "Forward",
    "Reverse",
    "Bounce",
    "ReverseBounce"
};

enum Fit {
    "Contain",
    "Fill",
    "Cover",
    "FitWidth",
    "FitHeight",
    "None",
};

dictionary Layout {
    Fit fit;
    sequence<f32> align;
};

dictionary Config {
    boolean autoplay;
    boolean loop_animation;
    Mode mode;
    f32 speed;
    boolean use_frame_interpolation;
    sequence<f32> segment;
    u32 background_color;
    Layout layout;
    string marker;
    string theme_id;
    string state_machine_id;
};

dictionary Marker {
    string name;
    f32 time;
    f32 duration;
};

interface DotLottiePlayer {
    constructor(Config config);
    boolean load_animation_data([ByRef] string animation_data, u32 width, u32 height);
    boolean load_animation_path([ByRef] string animation_path, u32 width, u32 height);
    boolean load_dotlottie_data([ByRef] bytes file_data, u32 width, u32 height);
    boolean load_animation([ByRef] string animation_id, u32 width, u32 height);
    string manifest_string();
    u64 buffer_ptr();
    u64 buffer_len();
    void set_config(Config config);
    Config config();
    f32 total_frames();
    f32 duration();
    f32 current_frame();
    u32 loop_count();
    boolean is_loaded();
    boolean is_playing();
    boolean is_paused();
    boolean is_stopped();
    boolean play();
    boolean pause();
    boolean stop();
    f32 request_frame();
    boolean set_frame(f32 no);
    boolean seek(f32 no);
    boolean render();
    boolean resize(u32 width, u32 height);
    void clear();
    boolean is_complete();
    boolean set_theme([ByRef] string theme_id);
    boolean set_theme_data([ByRef] string theme_data);
    boolean reset_theme();
    boolean set_slots([ByRef] string slots);
    sequence<Marker> markers();
    string active_animation_id();
    string active_theme_id();
    boolean set_viewport(i32 x, i32 y, i32 w, i32 h);
    f32 segment_duration();
    sequence<f32> animation_size();
    sequence<f32> get_layer_bounds([ByRef] string layer_name);
    
    boolean state_machine_load([ByRef] string state_machine_id);
    boolean state_machine_load_data([ByRef] string state_machine);
    boolean state_machine_start();
    boolean state_machine_stop();
    string active_state_machine_id();
    string get_state_machine([ByRef] string state_machine_id);
    sequence<string> state_machine_framework_setup();
<<<<<<< HEAD
    i32 state_machine_post_pointer_down_event(f32 x, f32 y);
    i32 state_machine_post_pointer_up_event(f32 x, f32 y);
    i32 state_machine_post_pointer_move_event(f32 x, f32 y);
    i32 state_machine_post_pointer_enter_event(f32 x, f32 y);
    i32 state_machine_post_pointer_exit_event(f32 x, f32 y);
    void state_machine_fire_event([ByRef] string event);
    string state_machine_current_state();
    boolean state_machine_set_boolean_trigger([ByRef] string key, boolean value);
    boolean state_machine_set_string_trigger([ByRef] string key, [ByRef] string value);
    boolean state_machine_set_numeric_trigger([ByRef] string key, f32 value);
    f32 state_machine_get_numeric_trigger([ByRef] string key);
    string state_machine_get_string_trigger([ByRef] string key);
    boolean state_machine_get_boolean_trigger([ByRef] string key);
=======
    boolean load_state_machine_data([ByRef] string state_machine);
    i32 post_bool_event(boolean value);
    i32 post_string_event([ByRef] string value);
    i32 post_numeric_event(f32 value);
    i32 post_pointer_down_event(f32 x, f32 y);
    i32 post_pointer_up_event(f32 x, f32 y);
    i32 post_pointer_move_event(f32 x, f32 y);
    i32 post_pointer_enter_event(f32 x, f32 y);
    i32 post_pointer_exit_event(f32 x, f32 y);
    i32 post_set_numeric_context([ByRef] string key, f32 value);

    u32 instance_id();
>>>>>>> 64a01608
};<|MERGE_RESOLUTION|>--- conflicted
+++ resolved
@@ -93,7 +93,6 @@
     string active_state_machine_id();
     string get_state_machine([ByRef] string state_machine_id);
     sequence<string> state_machine_framework_setup();
-<<<<<<< HEAD
     i32 state_machine_post_pointer_down_event(f32 x, f32 y);
     i32 state_machine_post_pointer_up_event(f32 x, f32 y);
     i32 state_machine_post_pointer_move_event(f32 x, f32 y);
@@ -107,18 +106,5 @@
     f32 state_machine_get_numeric_trigger([ByRef] string key);
     string state_machine_get_string_trigger([ByRef] string key);
     boolean state_machine_get_boolean_trigger([ByRef] string key);
-=======
-    boolean load_state_machine_data([ByRef] string state_machine);
-    i32 post_bool_event(boolean value);
-    i32 post_string_event([ByRef] string value);
-    i32 post_numeric_event(f32 value);
-    i32 post_pointer_down_event(f32 x, f32 y);
-    i32 post_pointer_up_event(f32 x, f32 y);
-    i32 post_pointer_move_event(f32 x, f32 y);
-    i32 post_pointer_enter_event(f32 x, f32 y);
-    i32 post_pointer_exit_event(f32 x, f32 y);
-    i32 post_set_numeric_context([ByRef] string key, f32 value);
-
     u32 instance_id();
->>>>>>> 64a01608
 };