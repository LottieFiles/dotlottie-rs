--- conflicted
+++ resolved
@@ -43,11 +43,8 @@
     boolean use_frame_interpolation;
     sequence<f32> segments;
     u32 background_color;
-<<<<<<< HEAD
     Layout layout;
-=======
     string marker;
->>>>>>> 383a2519
 };
 
 ///dictionary ManifestTheme {
