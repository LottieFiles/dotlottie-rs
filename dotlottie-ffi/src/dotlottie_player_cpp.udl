--- conflicted
+++ resolved
@@ -105,7 +105,13 @@
     string active_state_machine_id();
     string get_state_machine([ByRef] string state_machine_id);
     sequence<string> state_machine_framework_setup();
-<<<<<<< HEAD
+    boolean tick();
+    boolean tween(f32 from, f32 to, f32 progress);
+    boolean tween_to(f32 to, f32 duration, sequence<f32> easing);
+    boolean tween_to_marker([ByRef] string marker, f32 duration, sequence<f32> easing);
+    boolean is_tweening();
+    boolean tween_update();
+
     i32 state_machine_post_click_event(f32 x, f32 y);
     i32 state_machine_post_pointer_down_event(f32 x, f32 y);
     i32 state_machine_post_pointer_up_event(f32 x, f32 y);
@@ -123,23 +129,4 @@
     boolean state_machine_override_current_state([ByRef] string state_name, boolean do_tick);
     u32 instance_id();
     string state_machine_status();
-=======
-    boolean load_state_machine_data([ByRef] string state_machine);
-    i32 post_bool_event(boolean value);
-    i32 post_string_event([ByRef] string value);
-    i32 post_numeric_event(f32 value);
-    i32 post_pointer_down_event(f32 x, f32 y);
-    i32 post_pointer_up_event(f32 x, f32 y);
-    i32 post_pointer_move_event(f32 x, f32 y);
-    i32 post_pointer_enter_event(f32 x, f32 y);
-    i32 post_pointer_exit_event(f32 x, f32 y);
-    i32 post_set_numeric_context([ByRef] string key, f32 value);
-
-    boolean tick();
-    boolean tween(f32 from, f32 to, f32 progress);
-    boolean tween_to(f32 to, f32 duration, sequence<f32> easing);
-    boolean tween_to_marker([ByRef] string marker, f32 duration, sequence<f32> easing);
-    boolean is_tweening();
-    boolean tween_update();
->>>>>>> 61c51525
 };