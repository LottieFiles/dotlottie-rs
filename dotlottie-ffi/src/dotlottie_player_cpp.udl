--- conflicted
+++ resolved
@@ -127,9 +127,6 @@
     sequence<Marker> markers();
     string active_animation_id();
     string active_theme_id();
-<<<<<<< HEAD
     boolean set_viewport(i32 x, i32 y, i32 w, i32 h);
-=======
     f32 segment_duration();
->>>>>>> 0af6db04
 };