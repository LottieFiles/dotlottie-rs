// hint: this is a workaround as the generated code from uniffi has empty lines after doc comments
#![allow(clippy::empty_line_after_doc_comments)]

pub use dotlottie_rs::*;

use crate::actions::open_url::OpenUrlMode;
use dotlottie_rs::actions::open_url::OpenUrl;

mod ffi;

pub fn create_default_layout() -> Layout {
    Layout::default()
}

pub fn create_default_open_url() -> OpenUrl {
    OpenUrl::default()
}

pub fn create_default_config() -> Config {
    Config::default()
}

<<<<<<< HEAD
cfg_if::cfg_if! {
    if #[cfg(target_arch = "wasm32")] {
        pub fn transform_theme_to_lottie_slots(theme_data: &str, animation_id: &str) -> String {
            dotlottie_rs::transform_theme_to_lottie_slots(theme_data, animation_id).unwrap_or_default()
        }

        uniffi::include_scaffolding!("dotlottie_player_cpp");
    } else {
        uniffi::include_scaffolding!("dotlottie_player");
    }
}
=======
pub fn transform_theme_to_lottie_slots(theme_data: &str, animation_id: &str) -> String {
    dotlottie_rs::transform_theme_to_lottie_slots(theme_data, animation_id).unwrap_or_default()
}

uniffi::include_scaffolding!("dotlottie_player");
>>>>>>> 9c47cedb
<|MERGE_RESOLUTION|>--- conflicted
+++ resolved
@@ -20,22 +20,8 @@
     Config::default()
 }
 
-<<<<<<< HEAD
-cfg_if::cfg_if! {
-    if #[cfg(target_arch = "wasm32")] {
-        pub fn transform_theme_to_lottie_slots(theme_data: &str, animation_id: &str) -> String {
-            dotlottie_rs::transform_theme_to_lottie_slots(theme_data, animation_id).unwrap_or_default()
-        }
-
-        uniffi::include_scaffolding!("dotlottie_player_cpp");
-    } else {
-        uniffi::include_scaffolding!("dotlottie_player");
-    }
-}
-=======
 pub fn transform_theme_to_lottie_slots(theme_data: &str, animation_id: &str) -> String {
     dotlottie_rs::transform_theme_to_lottie_slots(theme_data, animation_id).unwrap_or_default()
 }
 
-uniffi::include_scaffolding!("dotlottie_player");
->>>>>>> 9c47cedb
+uniffi::include_scaffolding!("dotlottie_player");