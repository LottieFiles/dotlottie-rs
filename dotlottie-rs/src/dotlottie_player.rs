--- conflicted
+++ resolved
@@ -970,14 +970,14 @@
         &self.active_theme_id
     }
 
-<<<<<<< HEAD
     pub fn active_state_machine_id(&self) -> &str {
         &self.active_state_machine_id
     }
 
     pub fn set_active_state_machine_id(&mut self, state_machine_id: &str) {
         self.active_state_machine_id = state_machine_id.to_string();
-=======
+    }
+
     pub fn tween(&mut self, from: f32, to: f32, progress: f32) -> bool {
         self.renderer.tween(from, to, progress).is_ok()
     }
@@ -1001,7 +1001,6 @@
 
     pub fn tween_update(&mut self) -> bool {
         self.renderer.tween_update().is_ok()
->>>>>>> 7b593e4d
     }
 }
 
@@ -1695,7 +1694,6 @@
         }
     }
 
-<<<<<<< HEAD
     pub fn state_machine_status(&self) -> String {
         match self.state_machine.try_read() {
             Ok(state_machine) => {
@@ -1715,7 +1713,8 @@
     #[cfg(target_arch = "wasm32")]
     pub fn instance_id(&self) -> u32 {
         self.instance_id
-=======
+    }
+
     pub fn tick(&self) -> bool {
         let next_frame = self.request_frame();
         if self.is_tweening() {
@@ -1746,7 +1745,6 @@
 
     pub fn tween_update(&self) -> bool {
         self.runtime.write().unwrap().tween_update()
->>>>>>> 7b593e4d
     }
 }
 
@@ -2424,7 +2422,6 @@
         self.player.read().unwrap().animation_size()
     }
 
-<<<<<<< HEAD
     #[cfg(target_arch = "wasm32")]
     pub fn instance_id(&self) -> u32 {
         self.player.read().unwrap().instance_id()
@@ -2460,7 +2457,8 @@
         }
 
         "".to_string()
-=======
+    }
+
     pub fn tick(&self) -> bool {
         self.player.read().unwrap().tick()
     }
@@ -2490,7 +2488,6 @@
             duration,
             easing.try_into().unwrap(),
         )
->>>>>>> 7b593e4d
     }
 }
 
