use instant::{Duration, Instant};
use std::sync::RwLock;
use std::{fs, rc::Rc, sync::Arc};

use crate::state_machine_engine::events::Event;
use crate::{
    extract_markers,
    layout::Layout,
    lottie_renderer::{LottieRenderer, LottieRendererError},
<<<<<<< HEAD
    Marker, MarkersMap, StateMachineEngine,
};
use crate::{
    DotLottieError, DotLottieManager, Manifest, ManifestAnimation, Renderer,
    StateMachineEngineError,
};
=======
    Marker, MarkersMap, StateMachineEngine, StateMachineEngineError,
};
use crate::{DotLottieError, DotLottieManager, Manifest, ManifestAnimation};
>>>>>>> a8a76f3c
use crate::{StateMachineEngineStatus, StateMachineObserver};

pub trait Observer: Send + Sync {
    fn on_load(&self);
    fn on_load_error(&self);
    fn on_play(&self);
    fn on_pause(&self);
    fn on_stop(&self);
    fn on_frame(&self, frame_no: f32);
    fn on_render(&self, frame_no: f32);
    fn on_loop(&self, loop_count: u32);
    fn on_complete(&self);
}

pub enum PlaybackState {
    Playing,
    Paused,
    Stopped,
}

#[derive(Debug, Clone, Copy, PartialEq)]
#[repr(C)]
pub enum Mode {
    Forward,
    Reverse,
    Bounce,
    ReverseBounce,
}

#[derive(Clone, Copy, PartialEq)]
enum Direction {
    Forward,
    Reverse,
}

impl Direction {
    fn flip(&self) -> Self {
        match self {
            Direction::Forward => Direction::Reverse,
            Direction::Reverse => Direction::Forward,
        }
    }
}

#[derive(Clone, PartialEq)]
#[repr(C)]
pub struct Config {
    pub mode: Mode,
    pub loop_animation: bool,
    pub speed: f32,
    pub use_frame_interpolation: bool,
    pub autoplay: bool,
    pub segment: Vec<f32>,
    pub background_color: u32,
    pub layout: Layout,
    pub marker: String,
}

impl std::fmt::Debug for Config {
    fn fmt(&self, f: &mut std::fmt::Formatter) -> std::fmt::Result {
        f.debug_struct("Config")
            .field("mode", &self.mode)
            .field("loop_animation", &self.loop_animation)
            .field("speed", &self.speed)
            .field("use_frame_interpolation", &self.use_frame_interpolation)
            .field("autoplay", &self.autoplay)
            .field("segment", &self.segment)
            .field("background_color", &self.background_color)
            // .field("layout", &self.layout)
            .field("marker", &self.marker)
            .finish()
    }
}

impl Default for Config {
    fn default() -> Self {
        Config {
            mode: Mode::Forward,
            loop_animation: false,
            speed: 1.0,
            use_frame_interpolation: true,
            autoplay: false,
            segment: vec![],
            background_color: 0x00000000,
            layout: Layout::default(),
            marker: String::new(),
        }
    }
}

#[repr(C)]
pub struct LayerBoundingBox {
    pub x: f32,
    pub y: f32,
    pub w: f32,
    pub h: f32,
}

impl From<LayerBoundingBox> for Vec<f32> {
    fn from(bbox: LayerBoundingBox) -> Vec<f32> {
        vec![bbox.x, bbox.y, bbox.w, bbox.h]
    }
}

impl Default for LayerBoundingBox {
    fn default() -> Self {
        LayerBoundingBox {
            x: 0.0,
            y: 0.0,
            w: 0.0,
            h: 0.0,
        }
    }
}

struct DotLottieRuntime {
    renderer: Box<dyn LottieRenderer>,
    playback_state: PlaybackState,
    is_loaded: bool,
    start_time: Instant,
    loop_count: u32,
    config: Config,
    dotlottie_manager: DotLottieManager,
    direction: Direction,
    markers: MarkersMap,
    active_animation_id: String,
    active_theme_id: String,
}

impl DotLottieRuntime {
    #[cfg(feature = "thorvg")]
    pub fn new(config: Config) -> Self {
        Self::with_renderer(
            config,
            crate::TvgRenderer::new(crate::TvgEngine::TvgEngineSw, 0),
        )
    }

    pub fn with_renderer<R: Renderer>(config: Config, renderer: R) -> Self {
        let direction = match config.mode {
            Mode::Forward => Direction::Forward,
            Mode::Reverse => Direction::Reverse,
            Mode::Bounce => Direction::Forward,
            Mode::ReverseBounce => Direction::Reverse,
        };

        DotLottieRuntime {
            renderer: <dyn LottieRenderer>::new(renderer),
            playback_state: PlaybackState::Stopped,
            is_loaded: false,
            start_time: Instant::now(),
            loop_count: 0,
            config,
            dotlottie_manager: DotLottieManager::new(None).unwrap(),
            direction,
            markers: MarkersMap::new(),
            active_animation_id: String::new(),
            active_theme_id: String::new(),
        }
    }

    pub fn markers(&self) -> Vec<Marker> {
        self.markers
            .iter()
            .map(|(name, (time, duration))| Marker {
                name: name.to_string(),
                time: *time,
                duration: *duration,
            })
            .collect()
    }

    fn start_frame(&self) -> f32 {
        if !self.config.marker.is_empty() {
            if let Some((time, _)) = self.markers.get(&self.config.marker) {
                return (*time).max(0.0);
            }
        }

        if self.config.segment.len() == 2 {
            return self.config.segment[0].max(0.0);
        }

        0.0
    }

    fn end_frame(&self) -> f32 {
        if !self.config.marker.is_empty() {
            if let Some((time, duration)) = self.markers.get(&self.config.marker) {
                return (time + duration).min(self.total_frames());
            }
        }

        if self.config.segment.len() == 2 {
            return self.config.segment[1].min(self.total_frames());
        }

        self.total_frames()
    }

    pub fn hit_check(&self, layer_name: &str, x: f32, y: f32) -> bool {
        self.renderer.hit_check(layer_name, x, y).unwrap_or(false)
    }

    pub fn get_layer_bounds(&self, layer_name: &str) -> Vec<f32> {
        let bbox = self.renderer.get_layer_bounds(layer_name);

        match bbox {
            Err(_) => LayerBoundingBox::default().into(),
            Ok(bbox) => LayerBoundingBox {
                x: bbox.0,
                y: bbox.1,
                w: bbox.2,
                h: bbox.3,
            }
            .into(),
        }
    }

    pub fn is_loaded(&self) -> bool {
        self.is_loaded
    }

    pub fn is_playing(&self) -> bool {
        matches!(self.playback_state, PlaybackState::Playing)
    }

    pub fn is_paused(&self) -> bool {
        matches!(self.playback_state, PlaybackState::Paused)
    }

    pub fn is_stopped(&self) -> bool {
        matches!(self.playback_state, PlaybackState::Stopped)
    }

    pub fn play(&mut self) -> bool {
        if !self.is_loaded || self.is_playing() {
            return false;
        }

        if self.is_complete() && self.is_stopped() {
            self.start_time = Instant::now();
            match self.config.mode {
                Mode::Forward | Mode::Bounce => {
                    self.set_frame(self.start_frame());
                    self.direction = Direction::Forward;
                }
                Mode::Reverse | Mode::ReverseBounce => {
                    self.set_frame(self.end_frame());
                    self.direction = Direction::Reverse;
                }
            }
        } else {
            self.update_start_time_for_frame(self.current_frame());
        }

        self.playback_state = PlaybackState::Playing;

        true
    }

    pub fn pause(&mut self) -> bool {
        if self.is_loaded && self.is_playing() {
            self.playback_state = PlaybackState::Paused;

            true
        } else {
            false
        }
    }

    pub fn stop(&mut self) -> bool {
        if self.is_loaded && !self.is_stopped() {
            self.playback_state = PlaybackState::Stopped;

            let start_frame = self.start_frame();
            let end_frame = self.end_frame();

            match self.config.mode {
                Mode::Forward | Mode::Bounce => {
                    self.set_frame(start_frame);
                }
                Mode::Reverse | Mode::ReverseBounce => {
                    self.set_frame(end_frame);
                }
            }

            true
        } else {
            false
        }
    }

    pub fn manifest(&self) -> Option<Manifest> {
        self.dotlottie_manager.manifest()
    }

    pub fn size(&self) -> (u32, u32) {
        (self.renderer.width(), self.renderer.height())
    }

    pub fn get_state_machine(&self, state_machine_id: &str) -> Option<String> {
        self.dotlottie_manager
            .get_state_machine(state_machine_id)
            .ok()
    }

    pub fn request_frame(&mut self) -> f32 {
        if !self.is_loaded || !self.is_playing() {
            return self.current_frame();
        }

        let elapsed_time = self.start_time.elapsed().as_secs_f32();

        // the animation total frames
        let total_frames = self.total_frames();

        // the animation duration in seconds
        let duration = self.duration();

        // the animation start & end frames (considering the segment)
        let start_frame = self.start_frame();
        let end_frame = self.end_frame();

        // the effective total frames (considering the segment)
        let effective_total_frames = end_frame - start_frame;

        // the effective duration in milliseconds (considering the segment & speed)
        let effective_duration =
            (duration * effective_total_frames / total_frames) / self.config.speed;

        let raw_next_frame = (elapsed_time / effective_duration) * effective_total_frames;

        // update the next frame based on the direction
        let mut next_frame = match self.direction {
            Direction::Forward => start_frame + raw_next_frame,
            Direction::Reverse => end_frame - raw_next_frame,
        };

        // Apply frame interpolation
        next_frame = if self.config.use_frame_interpolation {
            (next_frame * 1000.0).round() / 1000.0
        } else {
            next_frame.round()
        };

        // Clamp the next frame to the start & end frames
        next_frame = next_frame.clamp(start_frame, end_frame);

        // Handle different modes
        next_frame = match self.config.mode {
            Mode::Forward => self.handle_forward_mode(next_frame, end_frame),
            Mode::Reverse => self.handle_reverse_mode(next_frame, start_frame),
            Mode::Bounce => self.handle_bounce_mode(next_frame, start_frame, end_frame),
            Mode::ReverseBounce => {
                self.handle_reverse_bounce_mode(next_frame, start_frame, end_frame)
            }
        };

        next_frame
    }

    fn handle_forward_mode(&mut self, next_frame: f32, end_frame: f32) -> f32 {
        if next_frame >= end_frame {
            if self.config.loop_animation {
                self.loop_count += 1;
                self.start_time = Instant::now();
            }

            end_frame
        } else {
            next_frame
        }
    }

    fn handle_reverse_mode(&mut self, next_frame: f32, start_frame: f32) -> f32 {
        if next_frame <= start_frame {
            if self.config.loop_animation {
                self.loop_count += 1;
                self.start_time = Instant::now();
            }

            start_frame
        } else {
            next_frame
        }
    }

    fn handle_bounce_mode(&mut self, next_frame: f32, start_frame: f32, end_frame: f32) -> f32 {
        match self.direction {
            Direction::Forward => {
                if next_frame >= end_frame {
                    self.direction = Direction::Reverse;
                    self.start_time = Instant::now();

                    end_frame
                } else {
                    next_frame
                }
            }
            Direction::Reverse => {
                if next_frame <= start_frame {
                    if self.config.loop_animation {
                        self.loop_count += 1;
                        self.direction = Direction::Forward;
                        self.start_time = Instant::now();
                    }

                    start_frame
                } else {
                    next_frame
                }
            }
        }
    }

    fn handle_reverse_bounce_mode(
        &mut self,
        next_frame: f32,
        start_frame: f32,
        end_frame: f32,
    ) -> f32 {
        match self.direction {
            Direction::Reverse => {
                if next_frame <= start_frame {
                    self.direction = Direction::Forward;
                    self.start_time = Instant::now();
                    start_frame
                } else {
                    next_frame
                }
            }
            Direction::Forward => {
                if next_frame >= end_frame {
                    if self.config.loop_animation {
                        self.loop_count += 1;
                        self.direction = Direction::Reverse;
                        self.start_time = Instant::now();
                    }

                    end_frame
                } else {
                    next_frame
                }
            }
        }
    }

    fn update_start_time_for_frame(&mut self, frame_no: f32) {
        let start_frame = self.start_frame();
        let end_frame = self.end_frame();

        let total_frames = self.total_frames();
        let duration = self.duration();
        let effective_total_frames = end_frame - start_frame;

        if duration.is_finite() && duration > 0.0 && self.config.speed > 0.0 {
            let effective_duration =
                (duration * effective_total_frames / total_frames) / self.config.speed;

            let frame_duration = effective_duration / effective_total_frames;

            // estimate elapsed time for current frame based on direction and segment
            let mut elapsed_time_for_frame = match self.direction {
                Direction::Forward => (frame_no - start_frame) * frame_duration,
                Direction::Reverse => (end_frame - frame_no) * frame_duration,
            };

            if elapsed_time_for_frame < 0.0 {
                elapsed_time_for_frame = 0.0;
            }
            // update start_time to account for the already elapsed time
            if let Some(start_time) =
                Instant::now().checked_sub(Duration::from_secs_f32(elapsed_time_for_frame))
            {
                self.start_time = start_time;
            } else {
                self.start_time = Instant::now();
            }
        } else {
            self.start_time = Instant::now();
        }
    }

    /// Set the frame number to be rendered next.
    ///
    /// # Arguments
    ///
    /// * `no` - The frame number to set.
    ///
    /// # Returns
    ///
    /// Returns `true` if the frame number is valid and updated and `false` otherwise.
    ///
    /// The frame number is considered valid if it's within the range of the start and end frames.
    ///
    /// This function does not update the start time for the new frame assuming it's already managed by the `request_frame` method in the animation loop.
    /// It's the responsibility of the caller to update the start time if needed.
    ///
    pub fn set_frame(&mut self, no: f32) -> bool {
        if no < self.start_frame() || no > self.end_frame() {
            return false;
        }

        self.renderer.set_frame(no).is_ok()
    }

    /// Seek to a specific frame number.
    ///
    /// # Arguments
    ///
    /// * `no` - The frame number to seek to.
    ///
    /// # Returns
    ///
    /// Returns `true` if the frame number is valid and updated and `false` otherwise.
    ///
    /// The frame number is considered valid if it's within the range of the start and end frames.
    ///
    /// The start time is updated based on the new frame number.
    ///
    pub fn seek(&mut self, no: f32) -> bool {
        let is_ok = self.set_frame(no);

        if is_ok {
            self.update_start_time_for_frame(no);
        }

        is_ok
    }

    pub fn set_viewport(&mut self, x: i32, y: i32, w: i32, h: i32) -> bool {
        self.renderer.set_viewport(x, y, w, h).is_ok()
    }

    pub fn render(&mut self) -> bool {
        let is_ok = self.renderer.render().is_ok();

        // rendered the last frame successfully
        if is_ok && self.is_complete() && !self.config.loop_animation {
            self.playback_state = PlaybackState::Stopped;
        }

        is_ok
    }

    pub fn total_frames(&self) -> f32 {
        match self.renderer.total_frames() {
            Ok(total_frames) => total_frames - 1.0,
            Err(_) => 0.0,
        }
    }

    pub fn duration(&self) -> f32 {
        self.renderer.duration().unwrap_or(0.0)
    }

    pub fn segment_duration(&self) -> f32 {
        if self.config.segment.is_empty() {
            self.duration()
        } else {
            let start_frame = self.start_frame();
            let end_frame = self.end_frame();

            let frame_rate = self.total_frames() / self.duration();

            (end_frame - start_frame) / frame_rate
        }
    }

    pub fn current_frame(&self) -> f32 {
        self.renderer.current_frame()
    }

    pub fn loop_count(&self) -> u32 {
        self.loop_count
    }

    pub fn speed(&self) -> f32 {
        self.config.speed
    }

    pub fn buffer(&self) -> &[u32] {
        self.renderer.buffer()
    }

    pub fn clear(&mut self) {
        self.renderer.clear()
    }

    pub fn set_config(&mut self, new_config: Config) {
        self.update_mode(&new_config);
        self.update_background_color(&new_config);
        self.update_speed(&new_config);
        self.update_loop_animation(&new_config);
        self.update_layout(&new_config.layout);

        // directly updating fields that don't require special handling
        self.config.use_frame_interpolation = new_config.use_frame_interpolation;
        self.config.segment = new_config.segment;
        self.config.autoplay = new_config.autoplay;
        self.config.marker = new_config.marker;
    }

    pub fn update_layout(&mut self, layout: &Layout) {
        if self.renderer.set_layout(layout).is_ok() {
            self.config.layout = layout.clone();
        }
    }

    fn update_mode(&mut self, new_config: &Config) {
        if self.config.mode != new_config.mode {
            self.flip_direction_if_needed(new_config.mode);
            self.config.mode = new_config.mode;
        }
    }

    fn flip_direction_if_needed(&mut self, new_mode: Mode) {
        let should_flip = matches!(
            (new_mode, self.direction),
            (Mode::Forward | Mode::Bounce, Direction::Reverse)
                | (Mode::Reverse | Mode::ReverseBounce, Direction::Forward)
        );

        if should_flip {
            self.direction = self.direction.flip();
            self.update_start_time_for_frame(self.current_frame());
        }
    }

    fn update_background_color(&mut self, new_config: &Config) {
        if self.config.background_color != new_config.background_color
            && self
                .renderer
                .set_background_color(new_config.background_color)
                .is_ok()
        {
            self.config.background_color = new_config.background_color;
        }
    }

    fn update_speed(&mut self, new_config: &Config) {
        if self.config.speed != new_config.speed && new_config.speed > 0.0 {
            self.config.speed = new_config.speed;

            self.update_start_time_for_frame(self.current_frame());
        }
    }

    fn update_loop_animation(&mut self, new_config: &Config) {
        if self.config.loop_animation != new_config.loop_animation {
            self.loop_count = 0;
            self.config.loop_animation = new_config.loop_animation;
        }
    }

    fn load_animation_common<F>(&mut self, loader: F, width: u32, height: u32) -> bool
    where
        F: FnOnce(&mut dyn LottieRenderer, u32, u32) -> Result<(), LottieRendererError>,
    {
        self.clear();
        self.playback_state = PlaybackState::Stopped;
        self.start_time = Instant::now();
        self.loop_count = 0;

        let loaded = loader(&mut *self.renderer, width, height).is_ok()
            && self
                .renderer
                .set_background_color(self.config.background_color)
                .is_ok();

        if self.renderer.set_layout(&self.config.layout).is_err() {
            return false;
        }

        self.is_loaded = loaded;

        let start_frame = self.start_frame();
        let end_frame = self.end_frame();

        match self.config.mode {
            Mode::Forward | Mode::Bounce => {
                self.set_frame(start_frame);
                self.direction = Direction::Forward;
            }
            Mode::Reverse | Mode::ReverseBounce => {
                self.set_frame(end_frame);
                self.direction = Direction::Reverse;
            }
        }

        loaded
    }

    pub fn load_animation_data(&mut self, animation_data: &str, width: u32, height: u32) -> bool {
        self.active_animation_id.clear();
        self.active_theme_id.clear();

        self.dotlottie_manager = DotLottieManager::new(None).unwrap();

        self.markers = extract_markers(animation_data);

        self.load_animation_common(
            |renderer, w, h| renderer.load_data(animation_data, w, h, false),
            width,
            height,
        )
    }

    pub fn load_animation_path(&mut self, file_path: &str, width: u32, height: u32) -> bool {
        self.active_animation_id.clear();
        self.active_theme_id.clear();

        match fs::read_to_string(file_path) {
            Ok(data) => self.load_animation_data(&data, width, height),
            Err(_) => false,
        }
    }

    pub fn load_dotlottie_data(&mut self, file_data: &[u8], width: u32, height: u32) -> bool {
        self.active_animation_id.clear();
        self.active_theme_id.clear();

        if self.dotlottie_manager.init(file_data).is_err() {
            return false;
        }

        let first_animation: Result<String, DotLottieError> =
            self.dotlottie_manager.get_active_animation();

        let ok = match first_animation {
            Ok(animation_data) => {
                self.markers = extract_markers(animation_data.as_str());

                // For the moment we're ignoring manifest values

                // self.load_playback_settings();
                self.load_animation_common(
                    |renderer, w, h| renderer.load_data(&animation_data, w, h, false),
                    width,
                    height,
                )
            }
            Err(_error) => false,
        };

        if ok {
            self.active_animation_id = self.dotlottie_manager.active_animation_id();
        }

        ok
    }

    pub fn load_animation(&mut self, animation_id: &str, width: u32, height: u32) -> bool {
        self.active_animation_id.clear();

        let animation_data = self.dotlottie_manager.get_animation(animation_id);

        let ok = match animation_data {
            Ok(animation_data) => self.load_animation_common(
                |renderer, w, h| renderer.load_data(&animation_data, w, h, false),
                width,
                height,
            ),
            Err(_error) => false,
        };

        if ok {
            self.active_animation_id = animation_id.to_string();
        }

        ok
    }

    #[allow(dead_code)]
    fn load_playback_settings(&mut self) -> bool {
        let playback_settings_result: Result<ManifestAnimation, DotLottieError> =
            self.dotlottie_manager.active_animation_playback_settings();

        match playback_settings_result {
            Ok(playback_settings) => {
                let speed = playback_settings.speed.unwrap_or(1.0);
                let loop_animation = playback_settings.r#loop.unwrap_or(false);
                let direction = playback_settings.direction.unwrap_or(1);
                let autoplay = playback_settings.autoplay.unwrap_or(false);
                let play_mode = playback_settings.playMode.unwrap_or("normal".to_string());

                let mode = match play_mode.as_str() {
                    "normal" => Mode::Forward,
                    "reverse" => Mode::Reverse,
                    "bounce" => Mode::Bounce,
                    "reverseBounce" => Mode::ReverseBounce,
                    _ => Mode::Forward,
                };

                self.config.speed = speed;
                self.config.autoplay = autoplay;
                self.config.mode = if play_mode == "normal" {
                    if direction == 1 {
                        Mode::Forward
                    } else {
                        Mode::Reverse
                    }
                } else {
                    mode
                };
                self.config.loop_animation = loop_animation;
            }
            Err(_error) => return false,
        }

        true
    }

    pub fn resize(&mut self, width: u32, height: u32) -> bool {
        self.renderer.resize(width, height).is_ok()
    }

    pub fn config(&self) -> Config {
        self.config.clone()
    }

    pub fn is_complete(&self) -> bool {
        if !self.is_loaded() {
            return false;
        }
        match self.config.mode {
            Mode::Forward => self.current_frame() >= self.end_frame(),
            Mode::Reverse => self.current_frame() <= self.start_frame(),
            Mode::Bounce => {
                self.current_frame() <= self.start_frame() && self.direction == Direction::Reverse
            }
            Mode::ReverseBounce => {
                self.current_frame() >= self.end_frame() && self.direction == Direction::Forward
            }
        }
    }

    pub fn load_theme(&mut self, theme_id: &str) -> bool {
        self.active_theme_id.clear();

        if theme_id.is_empty() {
            return self.renderer.load_theme_data("").is_ok();
        }

        let ok = self
            .manifest()
            .and_then(|manifest| manifest.themes)
            .map_or(false, |themes| {
                themes
                    .iter()
                    .find(|t| t.id == theme_id)
                    .map_or(false, |theme| {
                        // check if the theme is either global or scoped to the currently active animation
                        let is_global_or_active_animation = theme.animations.is_empty()
                            || theme
                                .animations
                                .iter()
                                .any(|animation| animation == &self.active_animation_id);

                        is_global_or_active_animation
                            && self
                                .dotlottie_manager
                                .get_theme(theme_id)
                                .ok()
                                .and_then(|theme_data| {
                                    self.renderer.load_theme_data(&theme_data).ok()
                                })
                                .is_some()
                    })
            });

        if ok {
            self.active_theme_id = theme_id.to_string();
        }

        ok
    }

    pub fn load_theme_data(&mut self, theme_data: &str) -> bool {
        self.renderer.load_theme_data(theme_data).is_ok()
    }

    pub fn active_animation_id(&self) -> &str {
        &self.active_animation_id
    }

    pub fn active_theme_id(&self) -> &str {
        &self.active_theme_id
    }
}

pub struct DotLottiePlayerContainer {
    runtime: RwLock<DotLottieRuntime>,
    observers: RwLock<Vec<Arc<dyn Observer>>>,
    state_machine: Rc<RwLock<Option<StateMachineEngine>>>,
}

impl DotLottiePlayerContainer {
    #[cfg(feature = "thorvg")]
    pub fn new(config: Config) -> Self {
        DotLottiePlayerContainer {
            runtime: RwLock::new(DotLottieRuntime::new(config)),
            observers: RwLock::new(Vec::new()),
            state_machine: Rc::new(RwLock::new(None)),
        }
    }

    pub fn with_renderer<R: Renderer>(config: Config, renderer: R) -> Self {
        DotLottiePlayerContainer {
            runtime: RwLock::new(DotLottieRuntime::with_renderer(config, renderer)),
            observers: RwLock::new(Vec::new()),
            state_machine: Rc::new(RwLock::new(None)),
        }
    }

    pub fn load_animation_data(&self, animation_data: &str, width: u32, height: u32) -> bool {
        let is_ok = self
            .runtime
            .write()
            .is_ok_and(|mut runtime| runtime.load_animation_data(animation_data, width, height));

        if is_ok {
            self.observers.read().unwrap().iter().for_each(|observer| {
                observer.on_load();
            });

            if self.config().autoplay {
                self.play();
            }
        } else {
            self.observers.read().unwrap().iter().for_each(|observer| {
                observer.on_load_error();
            });

            return false;
        }

        is_ok
    }

    pub fn load_animation_path(&self, animation_path: &str, width: u32, height: u32) -> bool {
        let is_ok = self
            .runtime
            .write()
            .is_ok_and(|mut runtime| runtime.load_animation_path(animation_path, width, height));

        if is_ok {
            self.observers.read().unwrap().iter().for_each(|observer| {
                observer.on_load();
            });

            if self.config().autoplay {
                self.play();
            }
        } else {
            self.observers.read().unwrap().iter().for_each(|observer| {
                observer.on_load_error();
            });

            return false;
        }

        is_ok
    }

    pub fn load_dotlottie_data(&self, file_data: &[u8], width: u32, height: u32) -> bool {
        let is_ok = self
            .runtime
            .write()
            .is_ok_and(|mut runtime| runtime.load_dotlottie_data(file_data, width, height));

        if is_ok {
            self.observers.read().unwrap().iter().for_each(|observer| {
                observer.on_load();
            });

            if self.config().autoplay {
                self.play();
            }
        } else {
            self.observers.read().unwrap().iter().for_each(|observer| {
                observer.on_load_error();
            });

            return false;
        }

        is_ok
    }

    pub fn load_animation(&self, animation_id: &str, width: u32, height: u32) -> bool {
        let is_ok = self
            .runtime
            .write()
            .is_ok_and(|mut runtime| runtime.load_animation(animation_id, width, height));

        if is_ok {
            self.observers.read().unwrap().iter().for_each(|observer| {
                observer.on_load();
            });

            if self.config().autoplay {
                self.play();
            }
        } else {
            self.observers.read().unwrap().iter().for_each(|observer| {
                observer.on_load_error();
            });

            return false;
        }

        is_ok
    }

    pub fn manifest(&self) -> Option<Manifest> {
        self.runtime.read().unwrap().manifest()
    }

    pub fn buffer(&self) -> *const u32 {
        self.runtime.read().unwrap().buffer().as_ptr()
    }

    pub fn buffer_ptr(&self) -> u64 {
        self.runtime.read().unwrap().buffer().as_ptr().cast::<u32>() as u64
    }

    pub fn buffer_len(&self) -> u64 {
        self.runtime.read().unwrap().buffer().len() as u64
    }

    pub fn clear(&self) {
        self.runtime.write().unwrap().clear();
    }

    pub fn set_config(&self, config: Config) {
        self.runtime.write().unwrap().set_config(config);
    }

    pub fn size(&self) -> (u32, u32) {
        self.runtime.read().unwrap().size()
    }

    pub fn speed(&self) -> f32 {
        self.runtime.read().unwrap().speed()
    }

    pub fn total_frames(&self) -> f32 {
        self.runtime.read().unwrap().total_frames()
    }

    pub fn duration(&self) -> f32 {
        self.runtime.read().unwrap().duration()
    }

    pub fn segment_duration(&self) -> f32 {
        self.runtime.read().unwrap().segment_duration()
    }

    pub fn current_frame(&self) -> f32 {
        self.runtime.read().unwrap().current_frame()
    }

    pub fn loop_count(&self) -> u32 {
        self.runtime.read().unwrap().loop_count()
    }

    pub fn is_loaded(&self) -> bool {
        self.runtime.read().unwrap().is_loaded()
    }

    pub fn is_playing(&self) -> bool {
        self.runtime.read().unwrap().is_playing()
    }

    pub fn is_paused(&self) -> bool {
        self.runtime.read().unwrap().is_paused()
    }

    pub fn is_stopped(&self) -> bool {
        self.runtime.read().unwrap().is_stopped()
    }

    pub fn play(&self) -> bool {
        let ok = self.runtime.write().unwrap().play();

        if ok {
            self.observers.read().unwrap().iter().for_each(|observer| {
                observer.on_play();
            });
        }

        ok
    }

    pub fn pause(&self) -> bool {
        let ok = self.runtime.write().unwrap().pause();

        if ok {
            self.observers.read().unwrap().iter().for_each(|observer| {
                observer.on_pause();
            });
        }

        ok
    }

    pub fn stop(&self) -> bool {
        let ok = self.runtime.write().unwrap().stop();

        if ok {
            self.observers.read().unwrap().iter().for_each(|observer| {
                observer.on_stop();
            });
        }

        ok
    }

    pub fn request_frame(&self) -> f32 {
        self.runtime.write().unwrap().request_frame()
    }

    pub fn set_frame(&self, no: f32) -> bool {
        let ok = self.runtime.write().unwrap().set_frame(no);

        if ok {
            self.observers.read().unwrap().iter().for_each(|observer| {
                observer.on_frame(no);
            });
        }

        ok
    }

    pub fn seek(&self, no: f32) -> bool {
        let ok = self.runtime.write().unwrap().seek(no);

        if ok {
            self.observers.read().unwrap().iter().for_each(|observer| {
                observer.on_frame(no);
            });
        }

        ok
    }

    pub fn render(&self) -> bool {
        let ok = self.runtime.write().unwrap().render();

        if ok {
            let frame_no = self.current_frame();

            self.observers.read().unwrap().iter().for_each(|observer| {
                observer.on_render(frame_no);
            });

            if self.is_complete() {
                if self.config().loop_animation {
                    self.observers.read().unwrap().iter().for_each(|observer| {
                        observer.on_loop(self.loop_count());
                    });
                } else {
                    self.observers.read().unwrap().iter().for_each(|observer| {
                        observer.on_complete();
                    });

                    if let Ok(mut state_machine) = self.state_machine.try_write() {
                        if let Some(sm) = state_machine.as_mut() {
                            sm.post_event(&Event::OnComplete);
                        }
                    }
                }
            }
        }

        ok
    }

    pub fn set_viewport(&self, x: i32, y: i32, w: i32, h: i32) -> bool {
        match self.runtime.try_write() {
            Ok(mut runtime) => runtime.set_viewport(x, y, w, h),
            _ => false,
        }
    }

    pub fn resize(&self, width: u32, height: u32) -> bool {
        self.runtime.write().unwrap().resize(width, height)
    }

    pub fn config(&self) -> Config {
        self.runtime.read().unwrap().config()
    }

    pub fn subscribe(&self, observer: Arc<dyn Observer>) {
        self.observers.write().unwrap().push(observer);
    }

    pub fn manifest_string(&self) -> String {
        self.runtime
            .try_read()
            .ok()
            .and_then(|runtime| runtime.manifest())
            .map_or_else(String::new, |manifest| manifest.to_string())
    }

    pub fn is_complete(&self) -> bool {
        self.runtime.read().unwrap().is_complete()
    }

    pub fn unsubscribe(&self, observer: &Arc<dyn Observer>) {
        self.observers
            .write()
            .unwrap()
            .retain(|o| !Arc::ptr_eq(o, observer));
    }

    pub fn load_theme(&self, theme_id: &str) -> bool {
        self.runtime.write().unwrap().load_theme(theme_id)
    }

    pub fn load_theme_data(&self, theme_data: &str) -> bool {
        self.runtime.write().unwrap().load_theme_data(theme_data)
    }

    pub fn animation_size(&self) -> Vec<f32> {
        match self.runtime.try_read() {
            Ok(runtime) => vec![
                runtime.renderer.picture_width(),
                runtime.renderer.picture_height(),
            ],
            _ => vec![0.0, 0.0],
        }
    }

    pub fn hit_check(&self, layer_name: &str, x: f32, y: f32) -> bool {
        self.runtime.read().unwrap().hit_check(layer_name, x, y)
    }

    pub fn get_layer_bounds(&self, layer_name: &str) -> Vec<f32> {
        self.runtime.read().unwrap().get_layer_bounds(layer_name)
    }

    pub fn markers(&self) -> Vec<Marker> {
        self.runtime.read().unwrap().markers()
    }

    pub fn active_animation_id(&self) -> String {
        self.runtime
            .read()
            .unwrap()
            .active_animation_id()
            .to_string()
    }

    pub fn active_theme_id(&self) -> String {
        self.runtime.read().unwrap().active_theme_id().to_string()
    }

    pub fn get_state_machine(&self, state_machine_id: &str) -> Option<String> {
        match self.runtime.try_read() {
            Ok(runtime) => runtime.get_state_machine(state_machine_id),
            Err(_) => None,
        }
    }
}

pub struct DotLottiePlayer {
    player: Rc<RwLock<DotLottiePlayerContainer>>,
    state_machine: Rc<RwLock<Option<StateMachineEngine>>>,
}

impl DotLottiePlayer {
    #[cfg(feature = "thorvg")]
    pub fn new(config: Config) -> Self {
        DotLottiePlayer {
            player: Rc::new(RwLock::new(DotLottiePlayerContainer::new(config))),
            state_machine: Rc::new(RwLock::new(None)),
        }
    }

    pub fn with_renderer<R: Renderer>(config: Config, renderer: R) -> Self {
        DotLottiePlayer {
            player: Rc::new(RwLock::new(DotLottiePlayerContainer::with_renderer(
                config, renderer,
            ))),
            state_machine: Rc::new(RwLock::new(None)),
        }
    }

    pub fn load_animation_data(&self, animation_data: &str, width: u32, height: u32) -> bool {
        self.player
            .write()
            .is_ok_and(|runtime| runtime.load_animation_data(animation_data, width, height))
    }

    pub fn get_state_machine(&self) -> Rc<RwLock<Option<StateMachineEngine>>> {
        self.state_machine.clone()
    }

    pub fn hit_check(&self, layer_name: &str, x: f32, y: f32) -> bool {
        self.player.read().unwrap().hit_check(layer_name, x, y)
    }

    pub fn get_layer_bounds(&self, layer_name: &str) -> Vec<f32> {
        self.player.read().unwrap().get_layer_bounds(layer_name)
    }

    // If you are in an environment that does not support events
    // Call isPlaying() to know if the state machine started playback within the first state
    pub fn state_machine_start(&self) -> bool {
        match self.state_machine.try_read() {
            Ok(state_machine) => {
                if state_machine.is_none() {
                    return false;
                }
            }
            Err(_) => {
                return false;
            }
        }

        match self.state_machine.try_write() {
            Ok(mut state_machine) => {
                if let Some(sm) = state_machine.as_mut() {
                    sm.start();
                }
            }
            Err(_) => {
                return false;
            }
        }

        true
    }

    pub fn state_machine_stop(&self) -> bool {
        match self.state_machine.try_read() {
            Ok(state_machine) => {
                if state_machine.is_none() {
                    return false;
                }
            }
            Err(_) => return false,
        }

        match self.state_machine.try_write() {
            Ok(mut state_machine) => {
                if let Some(sm) = state_machine.as_mut() {
                    if sm.status == StateMachineEngineStatus::Running {
                        sm.end();
                    } else {
                        return false;
                    }
                }
            }
            Err(_) => return false,
        }

        true
    }

    /// Returns which types of listeners need to be setup.
    /// The frameworks should call the function after calling start_state_machine.
    pub fn state_machine_framework_setup(&self) -> Vec<String> {
        match self.state_machine.try_read() {
            Ok(state_machine) => {
                if state_machine.is_none() {
                    return vec![];
                }

                let mut listener_types = vec![];

                if let Some(sm) = state_machine.as_ref() {
                    let listeners = sm.listeners(None);

                    for listener in listeners {
                        match listener {
                            crate::listeners::Listener::PointerUp { .. } => {
                                listener_types.push("PointerUp".to_string())
                            }
                            crate::listeners::Listener::PointerDown { .. } => {
                                listener_types.push("PointerDown".to_string())
                            }
                            crate::listeners::Listener::PointerEnter { .. } => {
                                // Push PointerMove so that can determine if the pointer entered the layer
                                listener_types.push("PointerMove".to_string())
                            }
                            crate::listeners::Listener::PointerMove { .. } => {
                                listener_types.push("PointerMove".to_string())
                            }
                            crate::listeners::Listener::PointerExit { .. } => {
                                // Push PointerMove so that can determine if the pointer exited the layer
                                listener_types.push("PointerMove".to_string())
                            }
                            crate::listeners::Listener::OnComplete { .. } => {
                                listener_types.push("OnComplete".to_string())
                            }
                        }
                    }

                    listener_types.sort();
                    listener_types.dedup();
                    listener_types
                } else {
                    vec![]
                }
            }
            Err(_) => vec![],
        }
    }

    // Return codes
    // 0: Success
    // 1: Failure
    // 2: Play animation
    // 3: Pause animation
    // 4: Request and draw a new single frame of the animation (needed for sync state)
    pub fn state_machine_post_event(&self, event: &Event) -> i32 {
        match self.state_machine.try_read() {
            Ok(state_machine) => {
                if state_machine.is_none() {
                    return 1;
                }
            }
            Err(_) => return 1,
        }

        match self.state_machine.try_write() {
            Ok(mut state_machine) => {
                if let Some(sm) = state_machine.as_mut() {
                    return sm.post_event(event);
                }
            }
            Err(_) => return 1,
        }

        1
    }

<<<<<<< HEAD
    pub fn state_machine_post_pointer_down_event(&self, x: f32, y: f32) -> i32 {
        let event = Event::PointerDown { x, y };
        self.state_machine_post_event(&event)
    }

    pub fn state_machine_post_pointer_up_event(&self, x: f32, y: f32) -> i32 {
        let event = Event::PointerUp { x, y };
        self.state_machine_post_event(&event)
    }

    pub fn state_machine_post_pointer_move_event(&self, x: f32, y: f32) -> i32 {
        let event = Event::PointerMove { x, y };
        self.state_machine_post_event(&event)
    }

    pub fn state_machine_post_pointer_enter_event(&self, x: f32, y: f32) -> i32 {
        let event = Event::PointerEnter { x, y };
        self.state_machine_post_event(&event)
    }

    pub fn state_machine_post_pointer_exit_event(&self, x: f32, y: f32) -> i32 {
        let event: Event = Event::PointerExit { x, y };
        self.state_machine_post_event(&event)
    }

    // Todo: Rather than methods for each trigger, return the SM object
    pub fn state_machine_set_numeric_trigger(&self, key: &str, value: f32) -> bool {
=======
    pub fn post_pointer_down_event(&self, x: f32, y: f32) -> i32 {
        let event = Event::PointerDown { x, y };
        self.post_event(&event)
    }

    pub fn post_pointer_up_event(&self, x: f32, y: f32) -> i32 {
        let event = Event::PointerUp { x, y };
        self.post_event(&event)
    }

    pub fn post_pointer_move_event(&self, x: f32, y: f32) -> i32 {
        let event = Event::PointerMove { x, y };
        self.post_event(&event)
    }

    pub fn post_pointer_enter_event(&self, x: f32, y: f32) -> i32 {
        let event = Event::PointerEnter { x, y };
        self.post_event(&event)
    }

    pub fn post_pointer_exit_event(&self, x: f32, y: f32) -> i32 {
        let event: Event = Event::PointerExit { x, y };
        self.post_event(&event)
    }

    // Todo: Rather than methods for each trigger, return the SM object
    pub fn state_machine_set_numeric_trigger(&self, key: &str, value: f32) -> i32 {
>>>>>>> a8a76f3c
        match self.state_machine.try_write() {
            Ok(mut state_machine) => {
                if let Some(sm) = state_machine.as_mut() {
                    let ret = sm.set_numeric_trigger(key, value, true, false);

                    if ret.is_some() {
<<<<<<< HEAD
                        return true;
                    }
                }
                false
            }
            Err(_) => false,
        }
    }
    // Todo: Rather than methods for each trigger, return the SM object
    pub fn state_machine_set_string_trigger(&self, key: &str, value: &str) -> bool {
=======
                        return 0;
                    }
                }
                -1
            }
            Err(_) => -1,
        }
    }
    // Todo: Rather than methods for each trigger, return the SM object
    pub fn state_machine_set_string_trigger(&self, key: &str, value: &str) -> i32 {
>>>>>>> a8a76f3c
        match self.state_machine.try_write() {
            Ok(mut state_machine) => {
                if let Some(sm) = state_machine.as_mut() {
                    let ret = sm.set_string_trigger(key, value, true, false);

                    if ret.is_some() {
<<<<<<< HEAD
                        return true;
                    }
                }
                false
            }
            Err(_) => return false,
        }
    }
    // Todo: Rather than methods for each trigger, return the SM object
    pub fn state_machine_set_boolean_trigger(&self, key: &str, value: bool) -> bool {
=======
                        return 0;
                    }
                }
                -1
            }
            Err(_) => return -1,
        }
    }
    // Todo: Rather than methods for each trigger, return the SM object
    pub fn state_machine_set_boolean_trigger(&self, key: &str, value: bool) -> i32 {
>>>>>>> a8a76f3c
        match self.state_machine.try_write() {
            Ok(mut state_machine) => {
                if let Some(sm) = state_machine.as_mut() {
                    let ret = sm.set_boolean_trigger(key, value, true, false);

                    if ret.is_some() {
<<<<<<< HEAD
                        return true;
                    }
                }
                false
            }
            Err(_) => false,
=======
                        return 0;
                    }
                }
                -1
            }
            Err(_) => -1,
>>>>>>> a8a76f3c
        }
    }

    pub fn state_machine_fire_event(&self, event: &str) {
        match self.state_machine.try_write() {
            Ok(mut state_machine) => {
                if let Some(sm) = state_machine.as_mut() {
                    let _ = sm.fire(event, true);

                    return;
                }
            }
            Err(_) => return,
        }
    }

    pub fn load_animation_path(&self, animation_path: &str, width: u32, height: u32) -> bool {
        self.player
            .write()
            .is_ok_and(|runtime| runtime.load_animation_path(animation_path, width, height))
    }

    pub fn load_dotlottie_data(&self, file_data: &[u8], width: u32, height: u32) -> bool {
        self.player
            .write()
            .is_ok_and(|runtime| runtime.load_dotlottie_data(file_data, width, height))
    }

    pub fn load_animation(&self, animation_id: &str, width: u32, height: u32) -> bool {
        self.player
            .write()
            .is_ok_and(|runtime| runtime.load_animation(animation_id, width, height))
    }

    pub fn manifest(&self) -> Option<Manifest> {
        self.player.read().unwrap().manifest()
    }

    pub fn buffer(&self) -> *const u32 {
        self.player.read().unwrap().buffer()
    }

    pub fn buffer_ptr(&self) -> u64 {
        self.player.read().unwrap().buffer_ptr()
    }

    pub fn buffer_len(&self) -> u64 {
        self.player.read().unwrap().buffer_len()
    }

    pub fn clear(&self) {
        self.player.write().unwrap().clear();
    }

    pub fn set_config(&self, config: Config) {
        self.player.write().unwrap().set_config(config);
    }

    pub fn speed(&self) -> f32 {
        self.player.read().unwrap().speed()
    }

    pub fn total_frames(&self) -> f32 {
        self.player.read().unwrap().total_frames()
    }

    pub fn duration(&self) -> f32 {
        self.player.read().unwrap().duration()
    }

    pub fn current_frame(&self) -> f32 {
        self.player.read().unwrap().current_frame()
    }

    pub fn loop_count(&self) -> u32 {
        self.player.read().unwrap().loop_count()
    }

    pub fn is_loaded(&self) -> bool {
        self.player.read().unwrap().is_loaded()
    }

    pub fn is_playing(&self) -> bool {
        self.player.read().unwrap().is_playing()
    }

    pub fn is_paused(&self) -> bool {
        self.player.read().unwrap().is_paused()
    }

    pub fn is_stopped(&self) -> bool {
        self.player.read().unwrap().is_stopped()
    }

    pub fn segment_duration(&self) -> f32 {
        self.player.read().unwrap().segment_duration()
    }

    pub fn set_viewport(&self, x: i32, y: i32, w: i32, h: i32) -> bool {
        self.player.write().unwrap().set_viewport(x, y, w, h)
    }

    pub fn play(&self) -> bool {
        self.player.write().unwrap().play()
    }

    pub fn pause(&self) -> bool {
        self.player.write().unwrap().pause()
    }

    pub fn stop(&self) -> bool {
        self.player.write().unwrap().stop()
    }

    pub fn request_frame(&self) -> f32 {
        self.player.write().unwrap().request_frame()
    }

    pub fn set_frame(&self, no: f32) -> bool {
        self.player.write().unwrap().set_frame(no)
    }

    pub fn seek(&self, no: f32) -> bool {
        self.player.write().unwrap().seek(no)
    }

    pub fn render(&self) -> bool {
        self.player.read().unwrap().render()
    }

    pub fn resize(&self, width: u32, height: u32) -> bool {
        self.player.write().unwrap().resize(width, height)
    }

    pub fn config(&self) -> Config {
        self.player.read().unwrap().config()
    }

    pub fn subscribe(&self, observer: Arc<dyn Observer>) {
        self.player.write().unwrap().subscribe(observer);
    }

    #[cfg(not(target_arch = "wasm32"))]
    pub fn state_machine_subscribe(&self, observer: Rc<dyn StateMachineObserver>) -> bool {
        let mut sm = self.state_machine.write().unwrap();

        if sm.is_none() {
            return false;
        }
        sm.as_mut().unwrap().subscribe(observer);

        true
    }

    #[cfg(not(target_arch = "wasm32"))]
    pub fn state_machine_unsubscribe(&self, observer: Rc<dyn StateMachineObserver>) -> bool {
        let mut sm = self.state_machine.write().unwrap();

        if sm.is_none() {
            return false;
        }

        sm.as_mut().unwrap().unsubscribe(&observer);

        true
    }

    pub fn manifest_string(&self) -> String {
        self.player
            .try_read()
            .map_or_else(|_| String::new(), |player| player.manifest_string())
    }

    pub fn is_complete(&self) -> bool {
        self.player.read().unwrap().is_complete()
    }

    pub fn unsubscribe(&self, observer: &Arc<dyn Observer>) {
        self.player.write().unwrap().unsubscribe(observer);
    }

    pub fn load_theme(&self, theme_id: &str) -> bool {
        self.player.write().unwrap().load_theme(theme_id)
    }

<<<<<<< HEAD
    pub fn state_machine_load_data(&self, state_machine: &str) -> bool {
=======
    pub fn load_state_machine_data(&self, state_machine: &str) -> bool {
>>>>>>> a8a76f3c
        let state_machine = StateMachineEngine::new(state_machine, self.player.clone(), None);

        if state_machine.is_ok() {
            match self.state_machine.try_write() {
                Ok(mut sm) => {
                    sm.replace(state_machine.unwrap());
                }
                Err(_) => {
                    return false;
                }
            }

            let player = self.player.try_write();

            match player {
                Ok(mut player) => {
                    player.state_machine = self.state_machine.clone();

                    return true;
                }
                Err(_) => {
                    return false;
                }
            }
        }

        false
    }

    pub fn state_machine_load(&self, state_machine_id: &str) -> bool {
        let state_machine_string = self
            .player
            .read()
            .unwrap()
            .get_state_machine(state_machine_id);

        match state_machine_string {
            Some(machine) => {
                let state_machine: Result<StateMachineEngine, StateMachineEngineError> =
                    StateMachineEngine::new(&machine, self.player.clone(), None);

                match state_machine {
                    Ok(sm) => {
                        if let Ok(mut state_machine) = self.state_machine.try_write() {
                            state_machine.replace(sm);
                        }

                        let player = self.player.try_write();

                        match player {
                            Ok(mut player) => {
                                player.state_machine = self.state_machine.clone();
                            }
                            Err(_) => {
                                return false;
                            }
                        }
                    }
                    Err(_) => {
                        return false;
                    }
                }
            }
            None => {
                return false;
            }
        }
        true
    }

    pub fn load_theme_data(&self, theme_data: &str) -> bool {
        self.player.write().unwrap().load_theme_data(theme_data)
    }

    pub fn markers(&self) -> Vec<Marker> {
        self.player.read().unwrap().markers()
    }

    pub fn active_animation_id(&self) -> String {
        self.player
            .read()
            .unwrap()
            .active_animation_id()
            .to_string()
    }

    pub fn active_theme_id(&self) -> String {
        self.player.read().unwrap().active_theme_id().to_string()
    }

    pub fn animation_size(&self) -> Vec<f32> {
        self.player.read().unwrap().animation_size()
    }
}

unsafe impl Send for DotLottiePlayer {}
unsafe impl Sync for DotLottiePlayer {}<|MERGE_RESOLUTION|>--- conflicted
+++ resolved
@@ -2,23 +2,18 @@
 use std::sync::RwLock;
 use std::{fs, rc::Rc, sync::Arc};
 
+use crate::state_machine_engine::events::Event;
 use crate::state_machine_engine::events::Event;
 use crate::{
     extract_markers,
     layout::Layout,
     lottie_renderer::{LottieRenderer, LottieRendererError},
-<<<<<<< HEAD
     Marker, MarkersMap, StateMachineEngine,
 };
 use crate::{
     DotLottieError, DotLottieManager, Manifest, ManifestAnimation, Renderer,
     StateMachineEngineError,
 };
-=======
-    Marker, MarkersMap, StateMachineEngine, StateMachineEngineError,
-};
-use crate::{DotLottieError, DotLottieManager, Manifest, ManifestAnimation};
->>>>>>> a8a76f3c
 use crate::{StateMachineEngineStatus, StateMachineObserver};
 
 pub trait Observer: Send + Sync {
@@ -1460,7 +1455,6 @@
         1
     }
 
-<<<<<<< HEAD
     pub fn state_machine_post_pointer_down_event(&self, x: f32, y: f32) -> i32 {
         let event = Event::PointerDown { x, y };
         self.state_machine_post_event(&event)
@@ -1488,42 +1482,12 @@
 
     // Todo: Rather than methods for each trigger, return the SM object
     pub fn state_machine_set_numeric_trigger(&self, key: &str, value: f32) -> bool {
-=======
-    pub fn post_pointer_down_event(&self, x: f32, y: f32) -> i32 {
-        let event = Event::PointerDown { x, y };
-        self.post_event(&event)
-    }
-
-    pub fn post_pointer_up_event(&self, x: f32, y: f32) -> i32 {
-        let event = Event::PointerUp { x, y };
-        self.post_event(&event)
-    }
-
-    pub fn post_pointer_move_event(&self, x: f32, y: f32) -> i32 {
-        let event = Event::PointerMove { x, y };
-        self.post_event(&event)
-    }
-
-    pub fn post_pointer_enter_event(&self, x: f32, y: f32) -> i32 {
-        let event = Event::PointerEnter { x, y };
-        self.post_event(&event)
-    }
-
-    pub fn post_pointer_exit_event(&self, x: f32, y: f32) -> i32 {
-        let event: Event = Event::PointerExit { x, y };
-        self.post_event(&event)
-    }
-
-    // Todo: Rather than methods for each trigger, return the SM object
-    pub fn state_machine_set_numeric_trigger(&self, key: &str, value: f32) -> i32 {
->>>>>>> a8a76f3c
         match self.state_machine.try_write() {
             Ok(mut state_machine) => {
                 if let Some(sm) = state_machine.as_mut() {
                     let ret = sm.set_numeric_trigger(key, value, true, false);
 
                     if ret.is_some() {
-<<<<<<< HEAD
                         return true;
                     }
                 }
@@ -1534,25 +1498,12 @@
     }
     // Todo: Rather than methods for each trigger, return the SM object
     pub fn state_machine_set_string_trigger(&self, key: &str, value: &str) -> bool {
-=======
-                        return 0;
-                    }
-                }
-                -1
-            }
-            Err(_) => -1,
-        }
-    }
-    // Todo: Rather than methods for each trigger, return the SM object
-    pub fn state_machine_set_string_trigger(&self, key: &str, value: &str) -> i32 {
->>>>>>> a8a76f3c
         match self.state_machine.try_write() {
             Ok(mut state_machine) => {
                 if let Some(sm) = state_machine.as_mut() {
                     let ret = sm.set_string_trigger(key, value, true, false);
 
                     if ret.is_some() {
-<<<<<<< HEAD
                         return true;
                     }
                 }
@@ -1563,39 +1514,18 @@
     }
     // Todo: Rather than methods for each trigger, return the SM object
     pub fn state_machine_set_boolean_trigger(&self, key: &str, value: bool) -> bool {
-=======
-                        return 0;
-                    }
-                }
-                -1
-            }
-            Err(_) => return -1,
-        }
-    }
-    // Todo: Rather than methods for each trigger, return the SM object
-    pub fn state_machine_set_boolean_trigger(&self, key: &str, value: bool) -> i32 {
->>>>>>> a8a76f3c
         match self.state_machine.try_write() {
             Ok(mut state_machine) => {
                 if let Some(sm) = state_machine.as_mut() {
                     let ret = sm.set_boolean_trigger(key, value, true, false);
 
                     if ret.is_some() {
-<<<<<<< HEAD
                         return true;
                     }
                 }
                 false
             }
             Err(_) => false,
-=======
-                        return 0;
-                    }
-                }
-                -1
-            }
-            Err(_) => -1,
->>>>>>> a8a76f3c
         }
     }
 
@@ -1781,11 +1711,7 @@
         self.player.write().unwrap().load_theme(theme_id)
     }
 
-<<<<<<< HEAD
     pub fn state_machine_load_data(&self, state_machine: &str) -> bool {
-=======
-    pub fn load_state_machine_data(&self, state_machine: &str) -> bool {
->>>>>>> a8a76f3c
         let state_machine = StateMachineEngine::new(state_machine, self.player.clone(), None);
 
         if state_machine.is_ok() {
