--- conflicted
+++ resolved
@@ -1,24 +1,16 @@
 use instant::{Duration, Instant};
 use std::{
-<<<<<<< HEAD
-    borrow::Borrow,
-=======
     fs,
->>>>>>> 383a2519
     sync::{Arc, RwLock},
 };
 
 use dotlottie_fms::{DotLottieError, DotLottieManager, Manifest, ManifestAnimation};
 
 use crate::{
-<<<<<<< HEAD
-    layout::{self, Layout},
-    lottie_renderer::{LottieRenderer, LottieRendererError},
-=======
     extract_markers,
+    layout::Layout,
     lottie_renderer::{LottieRenderer, LottieRendererError},
     Marker, MarkersMap,
->>>>>>> 383a2519
 };
 
 pub trait Observer: Send + Sync {
@@ -71,11 +63,8 @@
     pub autoplay: bool,
     pub segments: Vec<f32>,
     pub background_color: u32,
-<<<<<<< HEAD
     pub layout: Layout,
-=======
     pub marker: String,
->>>>>>> 383a2519
 }
 
 struct DotLottieRuntime {
