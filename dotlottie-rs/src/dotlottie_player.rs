--- conflicted
+++ resolved
@@ -568,15 +568,11 @@
         self.config.clone()
     }
 
-<<<<<<< HEAD
     pub fn subscribe(&mut self, observer: Arc<dyn Observer>) {
         self.observers.push(observer);
     }
 
-    fn is_complete(&self) -> bool {
-=======
     pub fn is_complete(&self) -> bool {
->>>>>>> cea2527e
         match self.config.mode {
             Mode::Forward | Mode::ReverseBounce => self.current_frame() >= self.end_frame(),
             Mode::Reverse | Mode::Bounce => self.current_frame() <= self.start_frame(),
