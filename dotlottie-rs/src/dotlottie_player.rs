--- conflicted
+++ resolved
@@ -915,13 +915,9 @@
 pub struct DotLottiePlayerContainer {
     runtime: RwLock<DotLottieRuntime>,
     observers: RwLock<Vec<Arc<dyn Observer>>>,
-<<<<<<< HEAD
     state_machine: Rc<RwLock<Option<StateMachineEngine>>>,
-=======
-    state_machine: Rc<RwLock<Option<StateMachine>>>,
     #[cfg(target_arch = "wasm32")]
     instance_id: u32,
->>>>>>> 64a01608
 }
 
 impl DotLottiePlayerContainer {
@@ -2091,7 +2087,11 @@
         self.player.read().unwrap().animation_size()
     }
 
-<<<<<<< HEAD
+    #[cfg(target_arch = "wasm32")]
+    pub fn instance_id(&self) -> u32 {
+        self.player.read().unwrap().instance_id()
+    }
+
     pub fn state_machine_current_state(&self) -> String {
         match self.state_machine.try_read() {
             Ok(state_machine) => {
@@ -2106,11 +2106,6 @@
         }
 
         "".to_string()
-=======
-    #[cfg(target_arch = "wasm32")]
-    pub fn instance_id(&self) -> u32 {
-        self.player.read().unwrap().instance_id()
->>>>>>> 64a01608
     }
 }
 
