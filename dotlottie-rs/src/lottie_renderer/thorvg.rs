--- conflicted
+++ resolved
@@ -282,21 +282,8 @@
 
     fn intersect(&self, _x: f32, _y: f32, _layer_name: &str) -> Result<bool, TvgError> {
         #[cfg(feature = "thorvg-v1")]
-<<<<<<< HEAD
-        unsafe {
-            let mut obb: [tvg::Tvg_Point; 4] = [tvg::Tvg_Point { x: 0.0, y: 0.0 }; 4];
-            let paint = self.raw_paint;
-            let layer_name_cstr = CString::new(_layer_name).expect("Failed to create CString");
-            let layer_id = tvg::tvg_accessor_generate_id(layer_name_cstr.as_ptr());
-            let layer_paint = tvg::tvg_picture_get_paint(paint, layer_id);
-
-            if !layer_paint.is_null() {
-                tvg::tvg_paint_get_obb(layer_paint, obb.as_mut_ptr());
-
-=======
         {
             if let Some(obb) = self.get_layer_obb(_layer_name)? {
->>>>>>> 26e8c44e
                 let e1 = tvg::Tvg_Point {
                     x: obb[1].x - obb[0].x,
                     y: obb[1].y - obb[0].y,
@@ -325,21 +312,8 @@
 
     fn get_layer_bounds(&self, _layer_name: &str) -> Result<[f32; 8], TvgError> {
         #[cfg(feature = "thorvg-v1")]
-<<<<<<< HEAD
-        unsafe {
-            let mut obb: [tvg::Tvg_Point; 4] = [tvg::Tvg_Point { x: 0.0, y: 0.0 }; 4];
-            let paint = self.raw_paint;
-            let layer_name_cstr = CString::new(_layer_name).expect("Failed to create CString");
-            let layer_id = tvg::tvg_accessor_generate_id(layer_name_cstr.as_ptr());
-            let layer_paint = tvg::tvg_picture_get_paint(paint, layer_id);
-
-            if !layer_paint.is_null() {
-                tvg::tvg_paint_get_obb(layer_paint, obb.as_mut_ptr());
-
-=======
         {
             if let Some(obb) = self.get_layer_obb(_layer_name)? {
->>>>>>> 26e8c44e
                 // Return the 8 points out of obb
                 let mut point_vec: Vec<f32> = Vec::with_capacity(8);
 
