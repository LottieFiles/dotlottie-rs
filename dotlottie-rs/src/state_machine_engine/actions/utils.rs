--- conflicted
+++ resolved
@@ -15,15 +15,9 @@
             use std::ffi::CString;
 
             let command = if target.is_empty() {
-<<<<<<< HEAD
-                format!("typeof window !== 'undefined' && window.open('{}');", url)
-            } else {
-                format!("typeof window !== 'undefined' && window.open('{}', '{}');", url, target)
-=======
                 format!("OpenUrl: {}", url)
             } else {
                 format!("OpenUrl: {} | Target: {}", url, target)
->>>>>>> 69044da2
             };
 
             _player
