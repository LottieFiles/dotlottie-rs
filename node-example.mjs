--- conflicted
+++ resolved
@@ -29,14 +29,9 @@
   loopAnimation: false,
   mode: Module.Mode.values[1],
   speed: 1,
-<<<<<<< HEAD
   useFrameInterpolation: false,
-  segments: createSegments(),
-=======
-  use_frame_interpolation: false,
   segments: new Module.VectorFloat(),
-  background_color: 0xff009aff,
->>>>>>> f5ee1874
+  backgroundColor: 0xff009aff,
 });
 
 const data = await fetch(
