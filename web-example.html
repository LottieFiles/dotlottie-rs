--- conflicted
+++ resolved
@@ -107,10 +107,7 @@
 
       function animationLoop() {
         const nextFrameNumber = dotLottiePlayer.requestFrame();
-<<<<<<< HEAD
-=======
-
->>>>>>> cf763250
+
         const updated = dotLottiePlayer.setFrame(nextFrameNumber);
 
         if (updated) {
@@ -118,16 +115,7 @@
             (dotLottiePlayer.currentFrame() / dotLottiePlayer.totalFrames()) *
             100;
 
-<<<<<<< HEAD
           render();
-=======
-          const rendered = dotLottiePlayer.render();
-
-          if (rendered) {
-            const frameBuffer = dotLottiePlayer.buffer();
-            imageData.data.set(frameBuffer);
-            ctx.putImageData(imageData, 0, 0);
-          }
 
           if (dotLottiePlayer.isComplete()) {
             if (dotLottiePlayer.config().loopAnimation) {
@@ -136,7 +124,6 @@
               console.log("Completed");
             }
           }
->>>>>>> cf763250
         }
 
         animationFrameId = requestAnimationFrame(animationLoop);
@@ -177,7 +164,6 @@
         }
       });
 
-<<<<<<< HEAD
       function resize() {
         const { width: clientWidth, height: clientHeight } =
           canvas.getBoundingClientRect();
@@ -200,7 +186,7 @@
           ctx.putImageData(imageData, 0, 0);
         }
       }
-=======
+
       modeSelect.addEventListener("change", (event) => {
         const mode = Module.Mode.values[event.target.value];
         dotLottiePlayer.setConfig({
@@ -234,7 +220,6 @@
           loopAnimation,
         });
       });
->>>>>>> cf763250
     </script>
   </body>
 </html>
