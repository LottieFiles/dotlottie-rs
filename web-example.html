--- conflicted
+++ resolved
@@ -208,23 +208,8 @@
       let animationFrameId = null;
 
       function animationLoop() {
-<<<<<<< HEAD
-        const nextFrameNumber = dotLottiePlayer.requestFrame();
-
-        const updated = dotLottiePlayer.setFrame(parseInt(nextFrameNumber));
-
-        if (updated) {
-          setTimeout(() => {
-            progressBar.value =
-              (dotLottiePlayer.currentFrame() / dotLottiePlayer.totalFrames()) *
-              100;
-          }, 0);
-
-          render();
-=======
         if (render()) {
           animationFrameId = requestAnimationFrame(animationLoop);
->>>>>>> 61c51525
         }
       }
 
