<!DOCTYPE html>
<html lang="en">
  <head>
    <meta charset="UTF-8" />
    <meta name="viewport" content="width=device-width, initial-scale=1.0" />
    <title>WASM test</title>
  </head>
  <body>
    <div style="max-width: 500px">
      <canvas style="width: 100%"></canvas>
    </div>
    <script type="module">
      import createDotLottiePlayerModule from "./release/wasm/DotLottiePlayer.js";

      const Module = await createDotLottiePlayerModule({
        locateFile: (path, prefix) => {
          if (path.endsWith(".wasm")) {
            return `./release/wasm/${path}`;
          }
          return `${prefix}${path}`;
        },
      });

      function createSegments(startFrame, endFrame) {
        const vector = new Module.VectorFloat();

        if (startFrame && endFrame) {
          vector.push_back(startFrame);
          vector.push_back(endFrame);
        }

        return vector;
      }

      const dotLottiePlayer = new Module.DotLottiePlayer({
        autoplay: true,
        loopAnimation: true,
        mode: Module.Mode.values[3],
        speed: 1,
<<<<<<< HEAD
        useFrameInterpolation: true,
        segments: createSegments(0, 40),
=======
        use_frame_interpolation: false,
        segments: create_Segments(0, 40),
        background_color: 0x000000a0,
>>>>>>> f5ee1874
      });

      const data = await fetch(
        "https://lottie.host/647eb023-6040-4b60-a275-e2546994dd7f/zDCfp5lhLe.json"
      ).then((res) => res.text());
      const canvas = document.querySelector("canvas");

      const { width: clientWidth, height: clientHeight } =
        canvas.getBoundingClientRect();

      const width = clientWidth * (window.devicePixelRatio || 1);
      const height = clientHeight * (window.devicePixelRatio || 1);

      canvas.width = width;
      canvas.height = height;

      const loaded = dotLottiePlayer.loadAnimationData(data, width, height);

      // dotLottie.set_background_color(0x9afafa8f);

      const ctx = canvas.getContext("2d");
      const imageData = ctx.createImageData(width, height);

      function animationLoop() {
        const nextFrameNumber = dotLottiePlayer.requestFrame();
        console.log(nextFrameNumber);
        dotLottiePlayer.setFrame(nextFrameNumber);
        const rendered = dotLottiePlayer.render();

        if (rendered) {
          const frameBuffer = dotLottiePlayer.buffer();
          imageData.data.set(frameBuffer);
          ctx.putImageData(imageData, 0, 0);
        }

        requestAnimationFrame(animationLoop);
      }

      requestAnimationFrame(animationLoop);
    </script>
  </body>
</html><|MERGE_RESOLUTION|>--- conflicted
+++ resolved
@@ -37,14 +37,9 @@
         loopAnimation: true,
         mode: Module.Mode.values[3],
         speed: 1,
-<<<<<<< HEAD
         useFrameInterpolation: true,
         segments: createSegments(0, 40),
-=======
-        use_frame_interpolation: false,
-        segments: create_Segments(0, 40),
-        background_color: 0x000000a0,
->>>>>>> f5ee1874
+        backgroundColor: 0x9afafa8f,
       });
 
       const data = await fetch(
