--- conflicted
+++ resolved
@@ -89,17 +89,13 @@
         speed: 1,
         useFrameInterpolation: true,
         segments: createSegments(0, 40),
-<<<<<<< HEAD
-        backgroundColor: 0xff0000ff,
         // layout: {
         //   fit: Module.Fit.values[6],
         //   align: createAlign(0, 1),
         // },
         layout: Module.create_default_layout(),
-=======
         backgroundColor: 0xff00005f,
         marker: "feather",
->>>>>>> 383a2519
       });
 
       const data = await fetch("./demo-player/src/markers.json").then((res) =>
